load("//tensorflow:tensorflow.bzl", "py_test")

package(
    default_visibility = [
        "//tensorflow:internal",
    ],
)

licenses(["notice"])  # Apache 2.0

exports_files(["LICENSE"])

py_library(
    name = "py_init",
    srcs = [
        "__init__.py",
    ],
    srcs_version = "PY2AND3",
    deps = [
        ":ar_model",
        ":estimators",
        ":feature_keys",
        ":input_pipeline",
        ":saved_model_utils",
    ],
)

py_library(
    name = "feature_keys",
    srcs = [
        "feature_keys.py",
    ],
    srcs_version = "PY2AND3",
    deps = ["//tensorflow/python/saved_model:signature_constants"],
)

py_library(
    name = "saved_model_utils",
    srcs = [
        "saved_model_utils.py",
    ],
    srcs_version = "PY2AND3",
    deps = [
        ":feature_keys",
        ":head",
        ":input_pipeline",
        ":model_utils",
        "//tensorflow/python:util",
    ],
)

py_library(
    name = "model",
    srcs = [
        "model.py",
    ],
    srcs_version = "PY2AND3",
    deps = [
        ":feature_keys",
        ":math_utils",
        "//tensorflow/contrib/layers:layers_py",
        "//tensorflow/python:array_ops",
        "//tensorflow/python:control_flow_ops",
        "//tensorflow/python:dtypes",
        "//tensorflow/python:framework_ops",
        "//tensorflow/python:math_ops",
        "//tensorflow/python:tensor_array_ops",
        "//tensorflow/python:util",
        "//tensorflow/python:variable_scope",
    ],
)

py_library(
    name = "estimators",
    srcs = [
        "estimators.py",
    ],
    srcs_version = "PY2AND3",
    deps = [
        ":ar_model",
        ":feature_keys",
        ":head",
        ":math_utils",
        ":state_management",
        "//tensorflow/contrib/timeseries/python/timeseries/state_space_models:filtering_postprocessor",
        "//tensorflow/contrib/timeseries/python/timeseries/state_space_models:state_space_model",
        "//tensorflow/contrib/timeseries/python/timeseries/state_space_models:structural_ensemble",
        "//tensorflow/python:array_ops",
        "//tensorflow/python:dtypes",
        "//tensorflow/python:framework_ops",
        "//tensorflow/python:tensor_shape",
        "//tensorflow/python:training",
        "//tensorflow/python/estimator:estimator_py",
        "//tensorflow/python/estimator:export",
    ],
)

py_test(
    name = "estimators_test",
    timeout = "long",
    srcs = [
        "estimators_test.py",
    ],
    srcs_version = "PY2AND3",
    tags = [
        "no_pip_gpu",  # b/63391119
        "nomsan",  # Takes too long to run.
        "notsan",  # b/67865658
    ],
    deps = [
        ":ar_model",
        ":estimators",
        ":feature_keys",
        ":input_pipeline",
        ":saved_model_utils",
        "//tensorflow/python:client_testlib",
        "//tensorflow/python:dtypes",
        "//tensorflow/python:framework_ops",
        "//tensorflow/python:session",
        "//tensorflow/python/estimator:estimator_py",
        "//tensorflow/python/saved_model:loader",
        "//tensorflow/python/saved_model:tag_constants",
        "//third_party/py/numpy",
    ],
)

py_library(
    name = "head",
    srcs = [
        "head.py",
    ],
    srcs_version = "PY2AND3",
    deps = [
        ":feature_keys",
        "//tensorflow/contrib/framework:framework_py",
        "//tensorflow/contrib/layers:layers_py",
        "//tensorflow/python:array_ops",
        "//tensorflow/python:control_flow_ops",
        "//tensorflow/python:dtypes",
        "//tensorflow/python:framework_ops",
        "//tensorflow/python:math_ops",
        "//tensorflow/python:state_ops",
        "//tensorflow/python:summary",
        "//tensorflow/python:util",
        "//tensorflow/python:variable_scope",
        "//tensorflow/python/estimator:estimator_py",
        "//tensorflow/python/estimator:export",
        "//tensorflow/python/estimator:head",
        "//tensorflow/python/estimator:metric_keys",
    ],
)

py_test(
    name = "head_test",
    srcs = [
        "head_test.py",
    ],
    srcs_version = "PY2AND3",
    tags = ["no_pip_gpu"],  # b/63391119
    deps = [
        ":feature_keys",
        ":head",
        ":model",
        ":state_management",
        "//tensorflow/python:array_ops",
        "//tensorflow/python:client_testlib",
        "//tensorflow/python:dtypes",
        "//tensorflow/python:framework_ops",
        "//tensorflow/python:math_ops",
        "//tensorflow/python:metrics",
        "//tensorflow/python:training",
        "//tensorflow/python:variables",
        "//tensorflow/python/estimator:estimator_py",
    ],
)

py_library(
    name = "model_utils",
    srcs = [
        "model_utils.py",
    ],
    srcs_version = "PY2AND3",
    deps = [
        ":feature_keys",
        "//tensorflow/python:dtypes",
        "//tensorflow/python:framework_ops",
        "//tensorflow/python:init_ops",
        "//tensorflow/python:nn_ops",
        "//tensorflow/python:variable_scope",
        "//third_party/py/numpy",
    ],
)

py_test(
    name = "model_utils_test",
    srcs = [
        "model_utils_test.py",
    ],
    srcs_version = "PY2AND3",
    tags = [
        "no_pip_gpu",  # b/63391119
    ],
    deps = [
        ":model_utils",
        "//tensorflow/python:array_ops",
        "//tensorflow/python:client_testlib",
    ],
)

py_library(
    name = "state_management",
    srcs = [
        "state_management.py",
    ],
    srcs_version = "PY2AND3",
    deps = [
        ":feature_keys",
        ":math_utils",
        ":model",
        "//tensorflow/python:array_ops",
        "//tensorflow/python:dtypes",
        "//tensorflow/python:framework_ops",
        "//tensorflow/python:math_ops",
        "//tensorflow/python:util",
        "//tensorflow/python/estimator:estimator_py",
    ],
)

py_test(
    name = "state_management_test",
    srcs = [
        "state_management_test.py",
    ],
    srcs_version = "PY2AND3",
    tags = [
        "no_pip",  # b/64527635
        "no_pip_gpu",  # b/63391119
    ],
    deps = [
        ":feature_keys",
        ":input_pipeline",
        ":math_utils",
        ":model",
        ":state_management",
        ":test_utils",
        "//tensorflow/python:array_ops",
        "//tensorflow/python:client_testlib",
        "//tensorflow/python:constant_op",
        "//tensorflow/python:dtypes",
        "//tensorflow/python:framework_ops",
        "//tensorflow/python:init_ops",
        "//tensorflow/python:math_ops",
        "//tensorflow/python:training",
        "//tensorflow/python:util",
        "//tensorflow/python:variable_scope",
        "//tensorflow/python:variables",
        "//tensorflow/python/estimator:estimator_py",
        "//third_party/py/numpy",
    ],
)

py_library(
    name = "input_pipeline",
    srcs = [
        "input_pipeline.py",
    ],
    srcs_version = "PY2AND3",
    deps = [
        ":feature_keys",
        ":model_utils",
        "//tensorflow/python:array_ops",
        "//tensorflow/python:constant_op",
        "//tensorflow/python:control_flow_ops",
        "//tensorflow/python:dtypes",
        "//tensorflow/python:framework_ops",
        "//tensorflow/python:io_ops",
        "//tensorflow/python:math_ops",
        "//tensorflow/python:nn",
        "//tensorflow/python:parsing_ops",
        "//tensorflow/python:random_ops",
        "//tensorflow/python:state_ops",
        "//tensorflow/python:tensor_array_ops",
        "//tensorflow/python:tensor_shape",
        "//tensorflow/python:training",
        "//tensorflow/python:util",
        "//tensorflow/python:variable_scope",
        "//tensorflow/python/estimator:estimator_py",
        "//third_party/py/numpy",
    ],
)

py_test(
    name = "input_pipeline_test",
    srcs = [
        "input_pipeline_test.py",
    ],
    srcs_version = "PY2AND3",
    tags = [
        "no_oss",  # b/63709811
        "no_pip",  # b/63709811
        "no_pip_gpu",  # b/63391119
    ],
    deps = [
        ":feature_keys",
        ":input_pipeline",
        ":test_utils",
        "//tensorflow/python:client_testlib",
        "//tensorflow/python:errors",
        "//tensorflow/python:training",
        "//tensorflow/python:variables",
        "//third_party/py/numpy",
    ],
)

py_library(
    name = "test_utils",
    srcs = [
        "test_utils.py",
    ],
    srcs_version = "PY2AND3",
    tags = ["no_pip"],
    deps = [
        ":estimators",
        ":feature_keys",
        ":input_pipeline",
        ":state_management",
        "//tensorflow/python:array_ops",
        "//tensorflow/python:framework_ops",
        "//tensorflow/python:math_ops",
        "//tensorflow/python:platform",
        "//tensorflow/python:random_seed",
        "//tensorflow/python:session",
        "//tensorflow/python:training",
        "//tensorflow/python:util",
        "//tensorflow/python:variables",
        "//tensorflow/python/estimator:estimator_py",
    ],
)

py_library(
    name = "ar_model",
    srcs = [
        "ar_model.py",
    ],
    srcs_version = "PY2AND3",
    deps = [
        ":feature_keys",
        ":model",
        ":model_utils",
        "//tensorflow/contrib/distributions:distributions_py",
        "//tensorflow/python:array_ops",
        "//tensorflow/python:check_ops",
        "//tensorflow/python:constant_op",
        "//tensorflow/python:control_flow_ops",
        "//tensorflow/python:dtypes",
        "//tensorflow/python:framework_ops",
        "//tensorflow/python:init_ops",
        "//tensorflow/python:math_ops",
        "//tensorflow/python:nn_ops",
        "//tensorflow/python:tensor_array_ops",
        "//tensorflow/python:variable_scope",
        "//tensorflow/python/estimator:estimator_py",
    ],
)

py_test(
    name = "ar_model_test",
    timeout = "long",  # Moderate but for asan
    srcs = [
        "ar_model_test.py",
    ],
    srcs_version = "PY2AND3",
    tags = ["notsan"],
    deps = [
        ":ar_model",
        ":estimators",
        ":feature_keys",
        ":input_pipeline",
        ":test_utils",
        "//tensorflow/python:array_ops",
        "//tensorflow/python:client_testlib",
        "//tensorflow/python:framework_ops",
        "//tensorflow/python:platform",
        "//tensorflow/python:session",
        "//tensorflow/python:training",
        "//tensorflow/python:variable_scope",
        "//tensorflow/python:variables",
        "//tensorflow/python/estimator:estimator_py",
        "//third_party/py/numpy",
    ],
)

py_library(
    name = "math_utils",
    srcs = [
        "math_utils.py",
    ],
    srcs_version = "PY2AND3",
    deps = [
        ":feature_keys",
        "//tensorflow/contrib/layers:layers_py",
        "//tensorflow/contrib/lookup:lookup_py",
        "//tensorflow/python:array_ops",
        "//tensorflow/python:constant_op",
        "//tensorflow/python:control_flow_ops",
        "//tensorflow/python:dtypes",
        "//tensorflow/python:framework_ops",
        "//tensorflow/python:functional_ops",
        "//tensorflow/python:init_ops",
        "//tensorflow/python:linalg_ops",
        "//tensorflow/python:math_ops",
        "//tensorflow/python:nn",
        "//tensorflow/python:state_ops",
        "//tensorflow/python:tensor_shape",
        "//tensorflow/python:util",
        "//tensorflow/python:variable_scope",
    ],
)

py_test(
    name = "math_utils_test",
    srcs = [
        "math_utils_test.py",
    ],
    srcs_version = "PY2AND3",
    tags = [
        "no_pip_gpu",  # b/63391119
<<<<<<< HEAD
        "no_windows",  # TODO: needs investigation on Windows
=======
        "nomsan",
>>>>>>> e79a3d99
    ],
    deps = [
        ":feature_keys",
        ":input_pipeline",
        ":math_utils",
        "//tensorflow/python:array_ops",
        "//tensorflow/python:client_testlib",
        "//tensorflow/python:constant_op",
        "//tensorflow/python:dtypes",
        "//tensorflow/python:framework_ops",
        "//tensorflow/python:training",
        "//tensorflow/python:variables",
        "//third_party/py/numpy",
    ],
)

filegroup(
    name = "all_files",
    srcs = glob(
        ["**/*"],
        exclude = [
            "**/METADATA",
            "**/OWNERS",
        ],
    ),
    visibility = ["//tensorflow:__subpackages__"],
)<|MERGE_RESOLUTION|>--- conflicted
+++ resolved
@@ -425,11 +425,8 @@
     srcs_version = "PY2AND3",
     tags = [
         "no_pip_gpu",  # b/63391119
-<<<<<<< HEAD
         "no_windows",  # TODO: needs investigation on Windows
-=======
         "nomsan",
->>>>>>> e79a3d99
     ],
     deps = [
         ":feature_keys",
