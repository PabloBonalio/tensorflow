# Copyright 2016 The TensorFlow Authors. All Rights Reserved.
#
# Licensed under the Apache License, Version 2.0 (the "License");
# you may not use this file except in compliance with the License.
# You may obtain a copy of the License at
#
#     http://www.apache.org/licenses/LICENSE-2.0
#
# Unless required by applicable law or agreed to in writing, software
# distributed under the License is distributed on an "AS IS" BASIS,
# WITHOUT WARRANTIES OR CONDITIONS OF ANY KIND, either express or implied.
# See the License for the specific language governing permissions and
# limitations under the License.
# ==============================================================================

"""Base Estimator class."""

from __future__ import absolute_import
from __future__ import division
from __future__ import print_function

import collections
import copy
import os
import tempfile

import numpy as np
import six

from google.protobuf import message
from tensorflow.core.framework import summary_pb2
from tensorflow.python.client import session as tf_session
from tensorflow.python.eager import context
from tensorflow.python.estimator import model_fn as model_fn_lib
from tensorflow.python.estimator import run_config
from tensorflow.python.estimator import util as estimator_util
from tensorflow.python.estimator.export import export as export_helpers
from tensorflow.python.estimator.export import export_output
from tensorflow.python.framework import constant_op
from tensorflow.python.framework import dtypes
from tensorflow.python.framework import errors
from tensorflow.python.framework import ops
from tensorflow.python.framework import random_seed
from tensorflow.python.framework import tensor_util
from tensorflow.python.ops import array_ops
from tensorflow.python.ops import control_flow_ops
from tensorflow.python.ops import metrics as metrics_lib
from tensorflow.python.ops import resources
from tensorflow.python.ops import variables
from tensorflow.python.platform import gfile
from tensorflow.python.platform import tf_logging as logging
from tensorflow.python.saved_model import builder as saved_model_builder
from tensorflow.python.saved_model import utils_impl as saved_model_utils
from tensorflow.python.summary import summary
from tensorflow.python.summary.writer import writer_cache
from tensorflow.python.training import basic_session_run_hooks
from tensorflow.python.training import checkpoint_management
from tensorflow.python.training import device_setter
from tensorflow.python.training import distribute as distribute_lib
from tensorflow.python.training import evaluation
from tensorflow.python.training import monitored_session
from tensorflow.python.training import saver
from tensorflow.python.training import training
from tensorflow.python.training import training_util
from tensorflow.python.training import warm_starting_util
from tensorflow.python.util import compat
from tensorflow.python.util import compat_internal
from tensorflow.python.util import function_utils
from tensorflow.python.util import nest
from tensorflow.python.util.tf_export import estimator_export


_VALID_MODEL_FN_ARGS = set(
    ['features', 'labels', 'mode', 'params', 'self', 'config'])


@estimator_export('estimator.Estimator')
class Estimator(object):
  """Estimator class to train and evaluate TensorFlow models.

  The `Estimator` object wraps a model which is specified by a `model_fn`,
  which, given inputs and a number of other parameters, returns the ops
  necessary to perform training, evaluation, or predictions.

  All outputs (checkpoints, event files, etc.) are written to `model_dir`, or a
  subdirectory thereof. If `model_dir` is not set, a temporary directory is
  used.

  The `config` argument can be passed `tf.estimator.RunConfig` object containing information
  about the execution environment. It is passed on to the `model_fn`, if the
  `model_fn` has a parameter named "config" (and input functions in the same
  manner). If the `config` parameter is not passed, it is instantiated by the
  `Estimator`. Not passing config means that defaults useful for local execution
  are used. `Estimator` makes config available to the model (for instance, to
  allow specialization based on the number of workers available), and also uses
  some of its fields to control internals, especially regarding checkpointing.

  The `params` argument contains hyperparameters. It is passed to the
  `model_fn`, if the `model_fn` has a parameter named "params", and to the input
  functions in the same manner. `Estimator` only passes params along, it does
  not inspect it. The structure of `params` is therefore entirely up to the
  developer.

  None of `Estimator`'s methods can be overridden in subclasses (its
  constructor enforces this). Subclasses should use `model_fn` to configure
  the base class, and may add methods implementing specialized functionality.

  @compatibility(eager)
  Calling methods of `Estimator` will work while eager execution is enabled.
  However, the `model_fn` and `input_fn` is not executed eagerly, `Estimator`
  will switch to graph model before calling all user-provided functions (incl.
  hooks), so their code has to be compatible with graph mode execution. Note
  that `input_fn` code using `tf.data` generally works in both graph and eager
  modes.
  @end_compatibility
  """

  def __init__(self, model_fn, model_dir=None, config=None, params=None,
               warm_start_from=None):
    """Constructs an `Estimator` instance.

    See @{$estimators} for more information. To warm-start an `Estimator`:

    ```python
    estimator = tf.estimator.DNNClassifier(
        feature_columns=[categorical_feature_a_emb, categorical_feature_b_emb],
        hidden_units=[1024, 512, 256],
        warm_start_from="/path/to/checkpoint/dir")
    ```

    For more details on warm-start configuration, see
    `tf.estimator.WarmStartSettings`.

    Args:
      model_fn: Model function. Follows the signature:

        * Args:

          * `features`: This is the first item returned from the `input_fn`
                 passed to `train`, `evaluate`, and `predict`. This should be a
                 single `tf.Tensor` or `dict` of same.
          * `labels`: This is the second item returned from the `input_fn`
                 passed to `train`, `evaluate`, and `predict`. This should be a
                 single `tf.Tensor` or `dict` of same (for multi-head models). If
                 mode is @{tf.estimator.ModeKeys.PREDICT}, `labels=None` will be passed. If
                 the `model_fn`'s signature does not accept `mode`, the
                 `model_fn` must still be able to handle `labels=None`.
          * `mode`: Optional. Specifies if this training, evaluation or
                 prediction. See `tf.estimator.ModeKeys`.
          * `params`: Optional `dict` of hyperparameters.  Will receive what
                 is passed to Estimator in `params` parameter. This allows
                 to configure Estimators from hyper parameter tuning.
          * `config`: Optional configuration object. Will receive what is passed
                 to Estimator in `config` parameter, or the default `config`.
                 Allows updating things in your `model_fn` based on
                 configuration such as `num_ps_replicas`, or `model_dir`.

        * Returns:
          `tf.estimator.EstimatorSpec`

      model_dir: Directory to save model parameters, graph and etc. This can
        also be used to load checkpoints from the directory into an estimator to
        continue training a previously saved model. If `PathLike` object, the
        path will be resolved. If `None`, the model_dir in `config` will be used
        if set. If both are set, they must be same. If both are `None`, a
        temporary directory will be used.
      config: Configuration object.
      params: `dict` of hyper parameters that will be passed into `model_fn`.
              Keys are names of parameters, values are basic python types.
      warm_start_from: Optional string filepath to a checkpoint or SavedModel to
                       warm-start from, or a `tf.estimator.WarmStartSettings`
                       object to fully configure warm-starting.  If the string
                       filepath is provided instead of a `tf.estimator.WarmStartSettings`,
                       then all variables are warm-started, and it is assumed
                       that vocabularies and `tf.Tensor` names are unchanged.

    Raises:
      ValueError: parameters of `model_fn` don't match `params`.
      ValueError: if this is called via a subclass and if that class overrides
        a member of `Estimator`.
    """
    Estimator._assert_members_are_not_overridden(self)

    config = maybe_overwrite_model_dir_and_session_config(config, model_dir)
    self._config = config

    # The distribute field contains an instance of DistributionStrategy.
    self._train_distribution = self._config.train_distribute
    self._eval_distribution = self._config.eval_distribute
    # Model directory.
    self._model_dir = self._config.model_dir
    self._session_config = self._config.session_config
    logging.info('Using config: %s', str(vars(self._config)))

    self._device_fn = (
        self._config.device_fn or _get_replica_device_setter(self._config))

    if model_fn is None:
      raise ValueError('model_fn must be provided to Estimator.')
    _verify_model_fn_args(model_fn, params)
    self._model_fn = model_fn
    self._params = copy.deepcopy(params or {})

    # pylint: disable=protected-access
    self._warm_start_settings = _get_default_warm_start_settings(
        warm_start_from)
    # pylint: enable=protected-access

  @property
  def model_dir(self):
    return self._model_dir

  @property
  def config(self):
    return copy.deepcopy(self._config)

  @property
  def params(self):
    return copy.deepcopy(self._params)

  @property
  def model_fn(self):
    """Returns the `model_fn` which is bound to `self.params`.

    Returns:
      The `model_fn` with following signature:
        `def model_fn(features, labels, mode, config)`
    """

    def public_model_fn(features, labels, mode, config):
      return self._call_model_fn(features, labels, mode, config)

    return public_model_fn

  # TODO(ispir): support a list of names
  def get_variable_value(self, name):
    """Returns value of the variable given by name.

    Args:
      name: string or a list of string, name of the tensor.

    Returns:
      Numpy array - value of the tensor.

    Raises:
      ValueError: If the `Estimator` has not produced a checkpoint yet.
    """
    _check_checkpoint_available(self.model_dir)
    with context.graph_mode():
      return training.load_variable(self.model_dir, name)

  def get_variable_names(self):
    """Returns list of all variable names in this model.

    Returns:
      List of names.

    Raises:
      ValueError: If the `Estimator` has not produced a checkpoint yet.
    """
    _check_checkpoint_available(self.model_dir)
    with context.graph_mode():
      return [name for name, _ in training.list_variables(self.model_dir)]

  def latest_checkpoint(self):
    """Finds the filename of the latest saved checkpoint file in `model_dir`.

    Returns:
      The full path to the latest checkpoint or `None` if no checkpoint was
      found.
    """
    with context.graph_mode():
      return checkpoint_management.latest_checkpoint(self.model_dir)

  def train(self,
            input_fn,
            hooks=None,
            steps=None,
            max_steps=None,
            saving_listeners=None):
    """Trains a model given training data `input_fn`.

    Args:
      input_fn: A function that provides input data for training as minibatches.
        See @{$premade_estimators#create_input_functions} for more
        information. The function should construct and return one of
        the following:

          * A `tf.data.Dataset` object: Outputs of `Dataset` object must be a
            tuple `(features, labels)` with same constraints as below.
          * A tuple `(features, labels)`: Where `features` is a `tf.Tensor` or a
            dictionary of string feature name to `Tensor` and `labels` is a
            `Tensor` or a dictionary of string label name to `Tensor`. Both
            `features` and `labels` are consumed by `model_fn`. They should
            satisfy the expectation of `model_fn` from inputs.

      hooks: List of `tf.train.SessionRunHook` subclass instances. Used for callbacks
        inside the training loop.
      steps: Number of steps for which to train the model. If `None`, train forever
        or train until `input_fn` generates the `tf.errors.OutOfRange` error or
        `StopIteration` exception. `steps` works incrementally. If you call two
        times `train(steps=10)` then training occurs in total 20 steps. If
        `OutOfRange` or `StopIteration` occurs in the middle, training stops
        before 20 steps. If you don't want to have incremental behavior please
        set `max_steps` instead. If set, `max_steps` must be `None`.
      max_steps: Number of total steps for which to train model. If `None`,
        train forever or train until `input_fn` generates the `tf.errors.OutOfRange` error
        or `StopIteration` exception. If set, `steps` must be `None`. If
        `OutOfRange` or `StopIteration` occurs in the middle, training stops
        before `max_steps` steps.
        Two calls to `train(steps=100)` means 200 training
        iterations. On the other hand, two calls to `train(max_steps=100)` means
        that the second call will not do any iteration since first call did
        all 100 steps.
      saving_listeners: list of `CheckpointSaverListener` objects. Used for
        callbacks that run immediately before or after checkpoint savings.

    Returns:
      `self`, for chaining.

    Raises:
      ValueError: If both `steps` and `max_steps` are not `None`.
      ValueError: If either `steps` or `max_steps <= 0`.
    """
    with context.graph_mode():
      if (steps is not None) and (max_steps is not None):
        raise ValueError('Can not provide both steps and max_steps.')
      if steps is not None and steps <= 0:
        raise ValueError('Must specify steps > 0, given: {}'.format(steps))
      if max_steps is not None and max_steps <= 0:
        raise ValueError(
            'Must specify max_steps > 0, given: {}'.format(max_steps))

      if max_steps is not None:
        start_step = _load_global_step_from_checkpoint_dir(self._model_dir)
        if max_steps <= start_step:
          logging.info('Skipping training since max_steps has already saved.')
          return self

      hooks = _check_hooks_type(hooks)
      hooks.extend(self._convert_train_steps_to_hooks(steps, max_steps))

      saving_listeners = _check_listeners_type(saving_listeners)
      loss = self._train_model(input_fn, hooks, saving_listeners)
      logging.info('Loss for final step: %s.', loss)
      return self

  def _convert_train_steps_to_hooks(self, steps, max_steps):
    """Create hooks to run correct number of steps in training.

    Args:
      steps: number of steps to run during training.
      max_steps: maximum number of steps to be run during training. It'll be
        the maximum number of steps the model will train to after restoring
        from checkpoint even across multiple estimator.train calls.

    Returns:
      List of hooks to be passed to the estimator.
    """
    if steps is not None or max_steps is not None:
      if self._train_distribution:
        steps_per_run = getattr(self._train_distribution, 'steps_per_run', 1)
        if steps_per_run > 1:
          return [basic_session_run_hooks._MultiStepStopAtStepHook(  # pylint: disable=protected-access
              steps, max_steps, steps_per_run)]
      return [training.StopAtStepHook(steps, max_steps)]
    else:
      return []

  def eval_dir(self, name=None):
    """Shows the directory name where evaluation metrics are dumped.

    Args:
      name: Name of the evaluation if user needs to run multiple evaluations on
        different data sets, such as on training data vs test data. Metrics for
        different evaluations are saved in separate folders, and appear
        separately in tensorboard.

    Returns:
      A string which is the path of directory contains evaluation metrics.
    """
    return os.path.join(self._model_dir, 'eval' if not name else
                        'eval_' + name)

  def evaluate(self, input_fn, steps=None, hooks=None, checkpoint_path=None,
               name=None):
    """Evaluates the model given evaluation data `input_fn`.

    For each step, calls `input_fn`, which returns one batch of data.
    Evaluates until:
    - `steps` batches are processed, or
    - `input_fn` raises an end-of-input exception (`tf.errors.OutOfRangeError` or
    `StopIteration`).

    Args:
      input_fn: A function that constructs the input data for evaluation.
        See @{$premade_estimators#create_input_functions} for more
        information. The function should construct and return one of
        the following:

          * A `tf.data.Dataset` object: Outputs of `Dataset` object must be a
            tuple `(features, labels)` with same constraints as below.
          * A tuple `(features, labels)`: Where `features` is a `tf.Tensor` or a
            dictionary of string feature name to `Tensor` and `labels` is a
            `Tensor` or a dictionary of string label name to `Tensor`. Both
            `features` and `labels` are consumed by `model_fn`. They should
            satisfy the expectation of `model_fn` from inputs.

      steps: Number of steps for which to evaluate model. If `None`, evaluates
        until `input_fn` raises an end-of-input exception.
      hooks: List of `tf.train.SessionRunHook` subclass instances. Used for callbacks
        inside the evaluation call.
      checkpoint_path: Path of a specific checkpoint to evaluate. If `None`, the
        latest checkpoint in `model_dir` is used.  If there are no checkpoints
        in `model_dir`, evaluation is run with newly initialized `Variables`
        instead of ones restored from checkpoint.
      name: Name of the evaluation if user needs to run multiple evaluations on
        different data sets, such as on training data vs test data. Metrics for
        different evaluations are saved in separate folders, and appear
        separately in tensorboard.

    Returns:
      A dict containing the evaluation metrics specified in `model_fn` keyed by
      name, as well as an entry `global_step` which contains the value of the
      global step for which this evaluation was performed.

    Raises:
      ValueError: If `steps <= 0`.
      ValueError: If no model has been trained, namely `model_dir`, or the
        given `checkpoint_path` is empty.
    """
    with context.graph_mode():
      hooks = _check_hooks_type(hooks)
      hooks.extend(self._convert_eval_steps_to_hooks(steps))

      # Check that model has been trained (if nothing has been set explicitly).
      if not checkpoint_path:
        latest_path = checkpoint_management.latest_checkpoint(self._model_dir)
        if not latest_path:
          logging.info('Could not find trained model in model_dir: {}, running '
                       'initialization to evaluate.'.format(self._model_dir))
        checkpoint_path = latest_path

      def _evaluate():
        (scaffold, update_op, eval_dict, all_hooks) = (
            self._evaluate_build_graph(input_fn, hooks, checkpoint_path))
        return self._evaluate_run(
            checkpoint_path=checkpoint_path,
            scaffold=scaffold,
            update_op=update_op,
            eval_dict=eval_dict,
            all_hooks=all_hooks,
            output_dir=self.eval_dir(name))

      with ops.Graph().as_default():
        # TODO(priyag): Support distributed eval on TPUs.
        if (self._eval_distribution
            and self._eval_distribution.__class__.__name__ != 'TPUStrategy'):
          with self._eval_distribution.scope():
            return _evaluate()
        else:
          return _evaluate()

  def _convert_eval_steps_to_hooks(self, steps):
    if steps is None:
      return []

    if steps <= 0:
      raise ValueError('Must specify steps > 0, given: {}'.format(steps))
    return [evaluation._StopAfterNEvalsHook(num_evals=steps)]  # pylint: disable=protected-access

  def predict(self,
              input_fn,
              predict_keys=None,
              hooks=None,
              checkpoint_path=None,
              yield_single_examples=True):
    """Yields predictions for given features.

    Args:
      input_fn: A function that constructs the features. Prediction continues
        until `input_fn` raises an end-of-input exception (`tf.errors.OutOfRangeError` or
        `StopIteration`).
        See @{$premade_estimators#create_input_functions} for more
        information. The function should construct and return one of
        the following:

          * A `tf.data.Dataset` object: Outputs of `Dataset` object must have
            same constraints as below.
          * features: A `tf.Tensor` or a dictionary of string feature name to
            `Tensor`. features are consumed by `model_fn`. They should satisfy
            the expectation of `model_fn` from inputs.
          * A tuple, in which case the first item is extracted as features.

      predict_keys: list of `str`, name of the keys to predict. It is used if
        the `tf.estimator.EstimatorSpec.predictions` is a `dict`. If `predict_keys` is used
        then rest of the predictions will be filtered from the dictionary. If
        `None`, returns all.
      hooks: List of `tf.train.SessionRunHook` subclass instances. Used for callbacks
        inside the prediction call.
      checkpoint_path: Path of a specific checkpoint to predict. If `None`, the
        latest checkpoint in `model_dir` is used.  If there are no checkpoints
        in `model_dir`, prediction is run with newly initialized `Variables`
        instead of ones restored from checkpoint.
      yield_single_examples: If `False`, yields the whole batch as returned by the
        `model_fn` instead of decomposing the batch into individual elements.
        This is useful if `model_fn` returns some tensors whose first dimension
        is not equal to the batch size.

    Yields:
      Evaluated values of `predictions` tensors.

    Raises:
      ValueError: Could not find a trained model in `model_dir`.
      ValueError: If batch length of predictions is not the same and
        `yield_single_examples` is `True`.
      ValueError: If there is a conflict between `predict_keys` and
        `predictions`. For example if `predict_keys` is not `None` but
        `tf.estimator.EstimatorSpec.predictions` is not a `dict`.
    """
    with context.graph_mode():
      hooks = _check_hooks_type(hooks)
      # Check that model has been trained.
      if not checkpoint_path:
        checkpoint_path = checkpoint_management.latest_checkpoint(
            self._model_dir)
      if not checkpoint_path:
        logging.info('Could not find trained model in model_dir: {}, running '
                     'initialization to predict.'.format(self._model_dir))
      with ops.Graph().as_default() as g:
        random_seed.set_random_seed(self._config.tf_random_seed)
        self._create_and_assert_global_step(g)
        features, input_hooks = self._get_features_from_input_fn(
            input_fn, model_fn_lib.ModeKeys.PREDICT)
        estimator_spec = self._call_model_fn(
            features, None, model_fn_lib.ModeKeys.PREDICT, self.config)

        # Call to warm_start has to be after model_fn is called.
        self._maybe_warm_start(checkpoint_path)

        predictions = self._extract_keys(
            estimator_spec.predictions, predict_keys)
        all_hooks = list(input_hooks)
        all_hooks.extend(hooks)
        all_hooks.extend(list(estimator_spec.prediction_hooks or []))
        with training.MonitoredSession(
            session_creator=training.ChiefSessionCreator(
                checkpoint_filename_with_path=checkpoint_path,
                master=self._config.master,
                scaffold=estimator_spec.scaffold,
                config=self._session_config),
            hooks=all_hooks) as mon_sess:
          while not mon_sess.should_stop():
            preds_evaluated = mon_sess.run(predictions)
            if not yield_single_examples:
              yield preds_evaluated
            elif not isinstance(predictions, dict):
              for pred in preds_evaluated:
                yield pred
            else:
              for i in range(self._extract_batch_length(preds_evaluated)):
                yield {
                    key: value[i]
                    for key, value in six.iteritems(preds_evaluated)
                }

  def _assert_members_are_not_overridden(self):
    """Asserts members of `Estimator` are not overridden."""
    # TPUEstimator is special cased (owned by TF).
    if self.__class__.__name__ == 'TPUEstimator':
      return

    allowed_overrides = set([
        '_call_input_fn', '_call_model_fn',
        '_convert_train_steps_to_hooks', '_convert_eval_steps_to_hooks',
        '_create_global_step', '_create_and_assert_global_step',
        '_tf_api_names', '_tf_api_names_v1', '_estimator_api_names',
        '_estimator_api_names_v1', '_estimator_api_constants',
        '_estimator_api_constants_v1',
        '_validate_features_in_predict_input',
        '_add_meta_graph_for_mode'
    ])
    estimator_members = set([m for m in Estimator.__dict__.keys()
                             if not m.startswith('__')])
    subclass_members = set(self.__class__.__dict__.keys())
    common_members = estimator_members & subclass_members - allowed_overrides
    overridden_members = [
        m for m in common_members
        if Estimator.__dict__[m] != self.__class__.__dict__[m]]
    if overridden_members:
      raise ValueError(
          'Subclasses of Estimator cannot override members of Estimator. '
          '{} does override {}'.format(self.__class__, overridden_members))

  def export_savedmodel(
      self, export_dir_base, serving_input_receiver_fn,
      assets_extra=None,
      as_text=False,
      checkpoint_path=None,
      strip_default_attrs=False):
    # pylint: disable=line-too-long
    """Exports inference graph as a `SavedModel` into the given dir.

    For a detailed guide, see
    @{$saved_model#using_savedmodel_with_estimators$Using SavedModel with Estimators}.

    This method builds a new graph by first calling the
    `serving_input_receiver_fn` to obtain feature `Tensor`s, and then calling
    this `Estimator`'s `model_fn` to generate the model graph based on those
    features. It restores the given checkpoint (or, lacking that, the most
    recent checkpoint) into this graph in a fresh session.  Finally it creates
    a timestamped export directory below the given `export_dir_base`, and writes
    a `SavedModel` into it containing a single `tf.MetaGraphDef` saved from this
    session.

    The exported `MetaGraphDef` will provide one `SignatureDef` for each
    element of the `export_outputs` dict returned from the `model_fn`, named using
    the same keys.  One of these keys is always
    `tf.saved_model.signature_constants.DEFAULT_SERVING_SIGNATURE_DEF_KEY`, indicating which
    signature will be served when a serving request does not specify one.
    For each signature, the outputs are provided by the corresponding
    `tf.estimator.export.ExportOutput`s, and the inputs are always the input receivers provided by
    the `serving_input_receiver_fn`.

    Extra assets may be written into the `SavedModel` via the `assets_extra`
    argument.  This should be a dict, where each key gives a destination path
    (including the filename) relative to the assets.extra directory.  The
    corresponding value gives the full path of the source file to be copied.
    For example, the simple case of copying a single file without renaming it
    is specified as `{'my_asset_file.txt': '/path/to/my_asset_file.txt'}`.

    Args:
      export_dir_base: A string containing a directory in which to create
        timestamped subdirectories containing exported `SavedModel`s.
      serving_input_receiver_fn: A function that takes no argument and
        returns a `tf.estimator.export.ServingInputReceiver` or `tf.estimator.export.TensorServingInputReceiver`.
      assets_extra: A dict specifying how to populate the assets.extra directory
        within the exported `SavedModel`, or `None` if no extra assets are needed.
      as_text: whether to write the `SavedModel` proto in text format.
      checkpoint_path: The checkpoint path to export.  If `None` (the default),
        the most recent checkpoint found within the model directory is chosen.
      strip_default_attrs: Boolean. If `True`, default-valued attributes will be
        removed from the `NodeDef`s. For a detailed guide, see
        [Stripping Default-Valued Attributes](https://github.com/tensorflow/tensorflow/blob/master/tensorflow/python/saved_model/README.md#stripping-default-valued-attributes).

    Returns:
      The string path to the exported directory.

    Raises:
      ValueError: if no `serving_input_receiver_fn` is provided, no `export_outputs`
          are provided, or no checkpoint can be found.
    """
    # pylint: enable=line-too-long
    return self._export_saved_model_for_mode(
        export_dir_base,
        serving_input_receiver_fn,
        assets_extra=assets_extra,
        as_text=as_text,
        checkpoint_path=checkpoint_path,
        strip_default_attrs=strip_default_attrs,
        mode=model_fn_lib.ModeKeys.PREDICT)

  def _export_saved_model_for_mode(
      self, export_dir_base, input_receiver_fn,
      assets_extra=None,
      as_text=False,
      checkpoint_path=None,
      strip_default_attrs=False,
      mode=model_fn_lib.ModeKeys.PREDICT):
    # pylint: disable=line-too-long
    """Exports a single train/eval/predict graph as a `SavedModel`.

    This method is a wrapper for `_export_all_saved_models`, and wraps a raw
    `input_receiver_fn` in a dictionary to pass in to that function.
    See `_export_all_saved_models` for full docs.

    See `tf.contrib.estimator.export_saved_model_for_mode` for the currently
    exposed version of this function.

    Args:
      export_dir_base: A string containing a directory in which to create
        timestamped subdirectories containing exported `SavedModel`s.
      input_receiver_fn: a function that takes no argument and
        returns the appropriate subclass of `InputReceiver`.
      assets_extra: A dict specifying how to populate the assets.extra directory
        within the exported `SavedModel`, or `None` if no extra assets are needed.
      as_text: whether to write the `SavedModel` proto in text format.
      checkpoint_path: The checkpoint path to export.  If `None` (the default),
        the most recent checkpoint found within the model directory is chosen.
      strip_default_attrs: Boolean. If `True`, default-valued attributes will be
        removed from the `NodeDef`s. For a detailed guide, see
        [Stripping Default-Valued Attributes](https://github.com/tensorflow/tensorflow/blob/master/tensorflow/python/saved_model/README.md#stripping-default-valued-attributes).
      mode: `tf.estimator.ModeKeys` value indicating with mode will be exported.

    Returns:
      The string path to the exported directory.

    Raises:
      ValueError: if `input_receiver_fn` is `None`, no `export_outputs`
        are provided, or no checkpoint can be found.
    """
    # pylint: enable=line-too-long
    if not input_receiver_fn:
      raise ValueError('An input_receiver_fn must be defined.')

    input_receiver_fn_map = {mode: input_receiver_fn}

    return self._export_all_saved_models(
        export_dir_base,
        input_receiver_fn_map,
        assets_extra=assets_extra,
        as_text=as_text,
        checkpoint_path=checkpoint_path,
        strip_default_attrs=strip_default_attrs)

  def _export_all_saved_models(
      self, export_dir_base, input_receiver_fn_map,
      assets_extra=None,
      as_text=False,
      checkpoint_path=None,
      strip_default_attrs=False):
    # pylint: disable=line-too-long
    """Exports a `SavedModel` containing `tf.MetaGraphDefs` for each requested mode.

    See `tf.contrib.estimator.export_all_saved_models` for the currently
    exposed version of this function.

    For each mode passed in via the `input_receiver_fn_map`,
    this method builds a new graph by calling the `input_receiver_fn` to obtain
    feature and label `Tensor`s. Next, this method calls the `Estimator`'s
    `model_fn` in the passed mode to generate the model graph based on
    those features and labels, and restores the given checkpoint
    (or, lacking that, the most recent checkpoint) into the graph.
    Only one of the modes is used for saving variables to the `SavedModel`
    (order of preference: @{tf.estimator.ModeKeys#TRAIN$TRAIN}, @{tf.estimator.ModeKeys#EVAL$EVAL}, then @{tf.estimator.ModeKeys#PREDICT$PREDICT}), such that up to three
    `tf.MetaGraphDefs` are saved with a single set of variables in a single
    `SavedModel` directory.

    For the variables and `tf.MetaGraphDefs`, a timestamped export directory below
    `export_dir_base`, and writes a `SavedModel` into it containing
    the `tf.MetaGraphDef` for the given mode and its associated signatures.

    For prediction, the exported `MetaGraphDef` will provide one `SignatureDef`
    for each element of the `export_outputs` dict returned from the `model_fn`,
    named using the same keys.  One of these keys is always
    `tf.saved_model.signature_constants.DEFAULT_SERVING_SIGNATURE_DEF_KEY`, indicating which
    signature will be served when a serving request does not specify one.
    For each signature, the outputs are provided by the corresponding
    `tf.estimator.export.ExportOutput`s, and the inputs are always the input receivers provided by
    the `serving_input_receiver_fn`.

    For training and evaluation, the `train_op` is stored in an extra collection,
    and loss, metrics, and predictions are included in a `SignatureDef` for the
    mode in question.

    Extra assets may be written into the `SavedModel` via the `assets_extra`
    argument.  This should be a dict, where each key gives a destination path
    (including the filename) relative to the assets.extra directory.  The
    corresponding value gives the full path of the source file to be copied.
    For example, the simple case of copying a single file without renaming it
    is specified as `{'my_asset_file.txt': '/path/to/my_asset_file.txt'}`.

    Args:
      export_dir_base: A string containing a directory in which to create
        timestamped subdirectories containing exported `SavedModel`s.
      input_receiver_fn_map: dict of `tf.estimator.ModeKeys` to `input_receiver_fn`
        mappings, where the `input_receiver_fn` is a function that takes no
        arguments and returns the appropriate subclass of `InputReceiver`.
      assets_extra: A dict specifying how to populate the assets.extra directory
        within the exported `SavedModel`, or `None` if no extra assets are needed.
      as_text: whether to write the `SavedModel` proto in text format.
      checkpoint_path: The checkpoint path to export.  If `None` (the default),
        the most recent checkpoint found within the model directory is chosen.
      strip_default_attrs: Boolean. If `True`, default-valued attributes will be
        removed from the `NodeDef`s. For a detailed guide, see
        [Stripping Default-Valued Attributes](https://github.com/tensorflow/tensorflow/blob/master/tensorflow/python/saved_model/README.md#stripping-default-valued-attributes).

    Returns:
      A dict of `tf.estimator.ModeKeys` value to string path for each exported
      directory.

    Raises:
      ValueError: if any `input_receiver_fn` is `None`, no `export_outputs`
        are provided, or no checkpoint can be found.
    """
    # pylint: enable=line-too-long
    # TODO(b/65561022): Consider allowing multiple input_receiver_fns per mode.
    with context.graph_mode():
      if not checkpoint_path:
        # Locate the latest checkpoint
        checkpoint_path = checkpoint_management.latest_checkpoint(
            self._model_dir)
      if not checkpoint_path:
        raise ValueError("Couldn't find trained model at %s." % self._model_dir)

      export_dir = export_helpers.get_timestamped_export_dir(export_dir_base)
      temp_export_dir = export_helpers.get_temp_export_dir(export_dir)

      builder = saved_model_builder.SavedModelBuilder(temp_export_dir)

      save_variables = True
      # Note that the order in which we run here matters, as the first
      # mode we pass through will be used to save the variables. We run TRAIN
      # first, as that is also the mode used for checkpoints, and therefore
      # we are not likely to have vars in PREDICT that are not in the checkpoint
      # created by TRAIN.
      if input_receiver_fn_map.get(model_fn_lib.ModeKeys.TRAIN):
        self._add_meta_graph_for_mode(
            builder, input_receiver_fn_map, checkpoint_path,
            strip_default_attrs, save_variables,
            mode=model_fn_lib.ModeKeys.TRAIN)
        save_variables = False
      if input_receiver_fn_map.get(model_fn_lib.ModeKeys.EVAL):
        self._add_meta_graph_for_mode(
            builder, input_receiver_fn_map, checkpoint_path,
            strip_default_attrs, save_variables,
            mode=model_fn_lib.ModeKeys.EVAL)
        save_variables = False
      if input_receiver_fn_map.get(model_fn_lib.ModeKeys.PREDICT):
        self._add_meta_graph_for_mode(
            builder, input_receiver_fn_map, checkpoint_path,
            strip_default_attrs, save_variables,
            mode=model_fn_lib.ModeKeys.PREDICT)
        save_variables = False

      if save_variables:
        raise ValueError('No valid modes for exporting found. Got {}.'.format(
            input_receiver_fn_map.keys()))

      builder.save(as_text)

      # Add the extra assets
      if assets_extra:
        assets_extra_path = os.path.join(compat.as_bytes(temp_export_dir),
                                         compat.as_bytes('assets.extra'))
        for dest_relative, source in assets_extra.items():
          dest_absolute = os.path.join(compat.as_bytes(assets_extra_path),
                                       compat.as_bytes(dest_relative))
          dest_path = os.path.dirname(dest_absolute)
          gfile.MakeDirs(dest_path)
          gfile.Copy(source, dest_absolute)

      gfile.Rename(temp_export_dir, export_dir)
      return export_dir

  def _add_meta_graph_for_mode(self,
                               builder,
                               input_receiver_fn_map,
                               checkpoint_path,
                               strip_default_attrs,
                               save_variables=True,
                               mode=model_fn_lib.ModeKeys.PREDICT,
                               export_tags=None,
                               check_variables=True):
    # pylint: disable=line-too-long
    """Loads variables and adds them along with a `tf.MetaGraphDef` for saving.

    Args:
      builder: instance of `tf.saved_modle.builder.SavedModelBuilder` that will be used for saving.
      input_receiver_fn_map: dict of `tf.estimator.ModeKeys` to `input_receiver_fn`
        mappings, where the `input_receiver_fn` is a function that takes no
        argument and returns the appropriate subclass of `InputReceiver`.
      checkpoint_path: The checkpoint path to export.  If `None` (the default),
        the most recent checkpoint found within the model directory is chosen.
      strip_default_attrs: Boolean. If `True`, default-valued attributes will be
        removed from the `NodeDef`s. For a detailed guide, see
        [Stripping Default-Valued Attributes](https://github.com/tensorflow/tensorflow/blob/master/tensorflow/python/saved_model/README.md#stripping-default-valued-attributes).
      save_variables: bool, whether variables should be saved. If `False`, just
        the `tf.MetaGraphDef` will be saved. Note that `save_variables` should only be
        `True` for the first call to this function, and the `SavedModelBuilder` will
        raise an error if that is not the case.
      mode: `tf.estimator.ModeKeys` value indicating which mode will be exported.
      export_tags: The set of tags with which to save `tf.MetaGraphDef`. If `None`,
        a default set will be selected to matched the passed mode.
      check_variables: bool, whether to check the checkpoint has all variables.

    Raises:
      ValueError: if `save_variables` is `True` and `check_variable` is `False`.
    """
    # pylint: enable=line-too-long
    if export_tags is None:
      export_tags = model_fn_lib.EXPORT_TAG_MAP[mode]
    input_receiver_fn = input_receiver_fn_map[mode]

    with ops.Graph().as_default() as g:
      self._create_and_assert_global_step(g)
      random_seed.set_random_seed(self._config.tf_random_seed)

      input_receiver = input_receiver_fn()

      # Call the model_fn and collect the export_outputs.
      estimator_spec = self._call_model_fn(
          features=input_receiver.features,
          labels=getattr(input_receiver, 'labels', None),
          mode=mode,
          config=self.config)

      export_outputs = self._get_export_outputs_for_spec(estimator_spec)

      # Build the SignatureDefs from receivers and all outputs
      signature_def_map = export_helpers.build_all_signature_defs(
          input_receiver.receiver_tensors,
          export_outputs,
          getattr(input_receiver, 'receiver_tensors_alternatives', None),
          serving_only=(mode == model_fn_lib.ModeKeys.PREDICT))

      with tf_session.Session(config=self._session_config) as session:

        if estimator_spec.scaffold.local_init_op is not None:
          local_init_op = estimator_spec.scaffold.local_init_op
        else:
          local_init_op = monitored_session.Scaffold.default_local_init_op()

        # This saver will be used both for restoring variables now,
        # and in saving out the metagraph below. This ensures that any
        # Custom Savers stored with the Scaffold are passed through to the
        # SavedModel for restore later.
        graph_saver = estimator_spec.scaffold.saver or saver.Saver(sharded=True)

        if save_variables and not check_variables:
          raise ValueError('If `save_variables` is `True, `check_variables`'
                           'must not be `False`.')
        if check_variables:
          try:
            graph_saver.restore(session, checkpoint_path)
          except errors.NotFoundError as e:
            msg = ('Could not load all requested variables from checkpoint. '
                   'Please make sure your model_fn does not expect variables '
                   'that were not saved in the checkpoint.\n\n'
                   'Encountered error with mode `{}` while restoring '
                   'checkpoint from: `{}`. Full Traceback:\n\n{}').format(
                       mode, checkpoint_path, e)
            raise ValueError(msg)

        # We add the train op explicitly for now, so that we don't have to
        # change the Builder public interface. Note that this is a no-op
        # for prediction, where train_op is None.
        builder._add_train_op(estimator_spec.train_op)  # pylint: disable=protected-access

        meta_graph_kwargs = dict(
            tags=export_tags,
            signature_def_map=signature_def_map,
            assets_collection=ops.get_collection(
                ops.GraphKeys.ASSET_FILEPATHS),
            strip_default_attrs=strip_default_attrs,
            legacy_init_op=local_init_op,
            saver=graph_saver)

        if save_variables:
          builder.add_meta_graph_and_variables(
              session, **meta_graph_kwargs)
        else:
          builder.add_meta_graph(**meta_graph_kwargs)

  def _get_export_outputs_for_spec(self, estimator_spec):
    """Given an `tf.estimator.EstimatorSpec`, determine what our export outputs should be.

    `EstimatorSpecs` contains `export_outputs` that are used for serving, but for
    training and eval graphs, we must wrap the tensors of interest in
    appropriate `tf.estimator.export.ExportOutput` objects.

    Args:
      estimator_spec: `tf.estimator.EstimatorSpec` object that will be exported.

    Returns:
      a dict mapping `export_output_name` to `tf.estimator.export.ExportOutput` object.

    Raises:
      ValueError: if an appropriate `ExportOutput` cannot be found for the
        passed `EstimatorSpec.mode`
    """
    mode = estimator_spec.mode
    if mode == model_fn_lib.ModeKeys.PREDICT:
      outputs = estimator_spec.export_outputs
    else:
      if mode == model_fn_lib.ModeKeys.TRAIN:
        output_class = export_output.TrainOutput
      elif mode == model_fn_lib.ModeKeys.EVAL:
        output_class = export_output.EvalOutput
      else:
        raise ValueError(
            'Export output type not found for mode: {}'.format(mode))

      export_out = output_class(
          loss=estimator_spec.loss,
          predictions=estimator_spec.predictions,
          metrics=estimator_spec.eval_metric_ops)
      outputs = {mode: export_out}

    return outputs

  def _get_features_from_input_fn(self, input_fn, mode):
    """Extracts the `features` from return values of `input_fn`."""
    result = self._call_input_fn(input_fn, mode)
    result, _, hooks = estimator_util.parse_input_fn_result(result)
    self._validate_features_in_predict_input(result)
    return result, hooks

  def _validate_features_in_predict_input(self, result):
    if not _has_dataset_or_queue_runner(result):
      logging.warning('Input graph does not use tf.data.Dataset or contain a '
                      'QueueRunner. That means predict yields forever. '
                      'This is probably a mistake.')

  def _get_features_and_labels_from_input_fn(self, input_fn, mode,
                                             distribution=None):
    """Extracts the `features` and labels from return values of `input_fn`."""
    if distribution is not None:
      result = distribution.distribute_dataset(
          lambda: self._call_input_fn(input_fn, mode))
    else:
      result = self._call_input_fn(input_fn, mode)

    return estimator_util.parse_input_fn_result(result)

  def _extract_batch_length(self, preds_evaluated):
    """Extracts batch length of predictions."""
    batch_length = None
    for key, value in six.iteritems(preds_evaluated):
      batch_length = batch_length or value.shape[0]
      if value.shape[0] != batch_length:
        raise ValueError('Batch length of predictions should be same. %s has '
                         'different batch length than others.' % key)
    return batch_length

  def _extract_keys(self, predictions, predict_keys):
    """Extracts `predict_keys` from `predictions`."""
    if not predict_keys:
      return predictions
    if not isinstance(predictions, dict):
      raise ValueError(
          'predict_keys argument is not valid in case of non-dict predictions.')
    existing_keys = predictions.keys()
    predictions = {
        key: value
        for key, value in six.iteritems(predictions) if key in predict_keys
    }
    if not predictions:
      raise ValueError('Expected to run at least one output from %s, '
                       'provided %s.' % (existing_keys, predict_keys))
    return predictions

  def _create_global_step(self, graph):
    """Creates the global step tensor in graph.

    The global step tensor must be an integer type with name 'global_step' and
<<<<<<< HEAD
    be added to the collection `tf.GraphKeys.GLOBAL_STEP`.
=======
    be added to the collection @{tf.GraphKeys#GLOBAL_STEP$GLOBAL_STEP}.
>>>>>>> a4c4dca8

    Args:
      graph: The graph in which to create the global step tensor.

    Returns:
      The global step `tf.Tensor`.
    """
    return training.create_global_step(graph)

  def _create_and_assert_global_step(self, graph):
    """Creates and asserts properties of the global step.

    Args:
      graph: The graph in which to create the global step tensor.

    Returns:
      The global step `tf.Tensor`.
    """
    step = self._create_global_step(graph)
    assert step == training.get_global_step()
    assert step.dtype.is_integer
    return step

  def _call_input_fn(self, input_fn, mode):
    """Calls the input function.

    Args:
      input_fn: The input function.
      mode: `tf.estimator.ModeKeys`

    Returns:
      The return value of the passed `input_fn`, which should be one of:

        * A 'tf.data.Dataset' object: Outputs of `Dataset` object must be a
            tuple `(features, labels)` with same constraints as below.
        * A tuple `(features, labels)`: Where `features` is a `Tensor` or a
          dictionary of string feature name to `Tensor` and `labels` is a
          `Tensor` or a dictionary of string label name to `Tensor`. Both
          `features` and `labels` are consumed by `model_fn`. They should
          satisfy the expectation of `model_fn` from inputs.

    Raises:
      ValueError: if `input_fn` takes invalid arguments.
    """
    input_fn_args = function_utils.fn_args(input_fn)
    kwargs = {}
    if 'mode' in input_fn_args:
      kwargs['mode'] = mode
    if 'params' in input_fn_args:
      kwargs['params'] = self.params
    if 'config' in input_fn_args:
      kwargs['config'] = self.config
    with ops.device('/cpu:0'):
      return input_fn(**kwargs)

  def _call_model_fn(self, features, labels, mode, config):
    """Calls model function.

    Args:
      features: features dict.
      labels: labels dict.
      mode: `tf.estimator.ModeKeys`
      config: `tf.estimator.RunConfig`

    Returns:
      An `tf.estimator.EstimatorSpec` object.

    Raises:
      ValueError: if `model_fn` returns invalid objects.
    """
    model_fn_args = function_utils.fn_args(self._model_fn)
    kwargs = {}
    if 'labels' in model_fn_args:
      kwargs['labels'] = labels
    else:
      if labels is not None:
        raise ValueError(
            'model_fn does not take labels, but input_fn returns labels.')
    if 'mode' in model_fn_args:
      kwargs['mode'] = mode
    if 'params' in model_fn_args:
      kwargs['params'] = self.params
    if 'config' in model_fn_args:
      kwargs['config'] = config

    logging.info('Calling model_fn.')
    model_fn_results = self._model_fn(features=features, **kwargs)
    logging.info('Done calling model_fn.')

    if not isinstance(model_fn_results, model_fn_lib.EstimatorSpec):
      raise ValueError('model_fn should return an EstimatorSpec.')

    return model_fn_results

  def _train_model(self, input_fn, hooks, saving_listeners):
    if self._train_distribution:
      return self._train_model_distributed(input_fn, hooks, saving_listeners)
    else:
      return self._train_model_default(input_fn, hooks, saving_listeners)

  def _train_model_default(self, input_fn, hooks, saving_listeners):
    """Initiate training with `input_fn`, without `tf.contrib.distribute.DistributionStrategies`.

    Args:
      input_fn: A function that provides input data for training as minibatches.
      hooks: List of `tf.train.SessionRunHook` subclass instances. Used for callbacks
        inside the training loop.
      saving_listeners: list of `tf.train.CheckpointSaverListener` objects. Used for
        callbacks that run immediately before or after checkpoint savings.

    Returns:
      Loss from training
    """
    worker_hooks = []
    with ops.Graph().as_default() as g, g.device(self._device_fn):
      random_seed.set_random_seed(self._config.tf_random_seed)
      global_step_tensor = self._create_and_assert_global_step(g)

      # Skip creating a read variable if _create_and_assert_global_step
      # returns None (e.g. tf.contrib.estimator.SavedModelEstimator).
      if global_step_tensor is not None:
        training_util._get_or_create_global_step_read(g)  # pylint: disable=protected-access

      features, labels, input_hooks = (
          self._get_features_and_labels_from_input_fn(
              input_fn, model_fn_lib.ModeKeys.TRAIN))
      worker_hooks.extend(input_hooks)
      estimator_spec = self._call_model_fn(
          features, labels, model_fn_lib.ModeKeys.TRAIN, self.config)
      global_step_tensor = training_util.get_global_step(g)
      return self._train_with_estimator_spec(estimator_spec, worker_hooks,
                                             hooks, global_step_tensor,
                                             saving_listeners)

  def _train_model_distributed(self, input_fn, hooks, saving_listeners):
    """Initiate training with `input_fn`, using `tf.contrib.distribute.DistributionStrategies`.

    Args:
      input_fn: A function that provides input data for training as minibatches.
      hooks: List of `tf.train.SessionRunHook` subclass instances. Used for callbacks
        inside the training loop.
      saving_listeners: list of `tf.train.CheckpointSaverListener` objects. Used for
        callbacks that run immediately before or after checkpoint savings.

    Returns:
      Loss from training
    """
    self._train_distribution.configure(self._session_config)

    # TODO(sourabhbajaj): Remove this hack once we migrate the other strategies
    # to use the new API
    is_tpu_strategy = (
        self._train_distribution.__class__.__name__ == 'TPUStrategy')

    worker_hooks = []
    with ops.Graph().as_default() as g:
      # We want to create the iterations variable outside the distribution scope
      # as that is just stored on the host and mainly used to drive the loop
      # and doesn't need to be a Mirrored/Device variable.
      steps_per_run_variable = training.get_or_create_steps_per_run_variable()
      with self._train_distribution.scope():
        random_seed.set_random_seed(self._config.tf_random_seed)

        if is_tpu_strategy:
          # Create the iterator for run_on_dataset function
          # TODO(sourabhbajaj): refactor this out to call a function on the
          # strategy
          dataset = self._train_distribution.distribute_dataset(
              lambda: self._call_input_fn(input_fn,  # pylint: disable=g-long-lambda
                                          model_fn_lib.ModeKeys.TRAIN))
          iterator = dataset.make_initializable_iterator()
          worker_hooks.append(
              estimator_util._DatasetInitializerHook(iterator))  # pylint: disable=protected-access

          global_step_tensor = self._create_and_assert_global_step(g)
          # we want to add to the global collection in the main thread not the
          # tower threads.
          ops.add_to_collection(
              training_util.GLOBAL_STEP_READ_KEY,
              self._train_distribution.read_var(global_step_tensor))

          # Create a step_fn from the train_op of grouped_estimator_spec
          def step_fn(ctx, inputs):
            """A single step that is passed to run_on_dataset."""
            features, labels = inputs
            estimator_spec = self._train_distribution.call_for_each_tower(
                self._call_model_fn,
                features,
                labels,
                model_fn_lib.ModeKeys.TRAIN,
                self.config)
            ctx.set_last_step_output(
                name='loss',
                output=estimator_spec.loss,
                aggregation=distribute_lib.get_loss_reduction())
            ctx.set_non_tensor_output(
                name='estimator_spec', output=estimator_spec)
            return estimator_spec.train_op

          # Create new train_op post graph rewrites
          initial_training_loss = constant_op.constant(1e7)
          ctx = self._train_distribution.run_steps_on_dataset(
              step_fn, iterator, iterations=steps_per_run_variable,
              initial_loop_values={'loss': initial_training_loss})
          distributed_train_op = ctx.run_op
          tpu_result = ctx.last_step_outputs
          grouped_estimator_spec = ctx.non_tensor_outputs['estimator_spec']
        else:
          features, labels, input_hooks = (
              self._get_features_and_labels_from_input_fn(
                  input_fn, model_fn_lib.ModeKeys.TRAIN,
                  self._train_distribution))
          worker_hooks.extend(input_hooks)
          global_step_tensor = self._create_and_assert_global_step(g)
          # we want to add to the global collection in the main thread not the
          # tower threads.
          ops.add_to_collection(
              training_util.GLOBAL_STEP_READ_KEY,
              self._train_distribution.read_var(global_step_tensor))
          grouped_estimator_spec = self._train_distribution.call_for_each_tower(
              self._call_model_fn,
              features,
              labels,  # although this will be None it seems
              model_fn_lib.ModeKeys.TRAIN,
              self.config)

        scaffold = _combine_distributed_scaffold(
            grouped_estimator_spec.scaffold, self._train_distribution)

        def get_hooks_from_the_first_device(per_device_hooks):
          hooks_list = self._train_distribution.unwrap(per_device_hooks)
          assert hooks_list
          return hooks_list[0]

        training_hooks = get_hooks_from_the_first_device(
            grouped_estimator_spec.training_hooks)
        training_chief_hooks = get_hooks_from_the_first_device(
            grouped_estimator_spec.training_chief_hooks)

        # TODO(sourabhbajaj): Merge the two code paths and clean up the code
        if is_tpu_strategy:
          loss = tpu_result['loss']
          worker_hooks.append(
              estimator_util.StrategyInitFinalizeHook(
                  self._train_distribution.initialize,
                  self._train_distribution.finalize))
        else:
          loss = self._train_distribution.unwrap(
              self._train_distribution.reduce(
                  distribute_lib.get_loss_reduction(),
                  grouped_estimator_spec.loss,
                  destinations='/device:CPU:0'))[0]
          distributed_train_op = grouped_estimator_spec.train_op

        estimator_spec = model_fn_lib.EstimatorSpec(
            mode=grouped_estimator_spec.mode,
            loss=loss,
            train_op=self._train_distribution.group(distributed_train_op),
            training_hooks=training_hooks,
            training_chief_hooks=training_chief_hooks,
            scaffold=scaffold)
        return self._train_with_estimator_spec(estimator_spec, worker_hooks,
                                               hooks, global_step_tensor,
                                               saving_listeners)

  def _train_with_estimator_spec(self, estimator_spec, worker_hooks, hooks,
                                 global_step_tensor, saving_listeners):
    """Train a model with the given Estimator Spec."""
    if self._warm_start_settings:
      logging.info('Warm-starting with WarmStartSettings: %s' %
                   (self._warm_start_settings,))
      warm_starting_util.warm_start(*self._warm_start_settings)
    # Check if the user created a loss summary, and add one if they didn't.
    # We assume here that the summary is called 'loss'. If it is not, we will
    # make another one with the name 'loss' to ensure it shows up in the right
    # graph in TensorBoard.
    if not any([x.op.name == 'loss'
                for x in ops.get_collection(ops.GraphKeys.SUMMARIES)]):
      summary.scalar('loss', estimator_spec.loss)
    ops.add_to_collection(ops.GraphKeys.LOSSES, estimator_spec.loss)
    worker_hooks.extend(hooks)
    worker_hooks.append(
        training.NanTensorHook(estimator_spec.loss)
    )
    if self._config.log_step_count_steps is not None:
      worker_hooks.append(
          training.LoggingTensorHook(
              {
                  'loss': estimator_spec.loss,
                  'step': global_step_tensor
              },
              every_n_iter=self._config.log_step_count_steps)
      )
    worker_hooks.extend(estimator_spec.training_hooks)

    if not (estimator_spec.scaffold.saver or
            ops.get_collection(ops.GraphKeys.SAVERS)):
      ops.add_to_collection(
          ops.GraphKeys.SAVERS,
          training.Saver(
              sharded=True,
              max_to_keep=self._config.keep_checkpoint_max,
              keep_checkpoint_every_n_hours=(
                  self._config.keep_checkpoint_every_n_hours),
              defer_build=True,
              save_relative_paths=True))

    chief_hooks = []
    all_hooks = worker_hooks + list(estimator_spec.training_chief_hooks)
    saver_hooks = [
        h for h in all_hooks if isinstance(h, training.CheckpointSaverHook)]
    if (self._config.save_checkpoints_secs or
        self._config.save_checkpoints_steps):
      if not saver_hooks:
        chief_hooks = [
            training.CheckpointSaverHook(
                self._model_dir,
                save_secs=self._config.save_checkpoints_secs,
                save_steps=self._config.save_checkpoints_steps,
                scaffold=estimator_spec.scaffold)
        ]
        saver_hooks = [chief_hooks[0]]
    if saving_listeners:
      if not saver_hooks:
        raise ValueError(
            'There should be a CheckpointSaverHook to use saving_listeners. '
            'Please set one of the RunConfig.save_checkpoints_steps or '
            'RunConfig.save_checkpoints_secs.')
      else:
        # It is expected to have one CheckpointSaverHook. If multiple, we pick
        # up the first one to add listener.
        saver_hooks[0]._listeners.extend(saving_listeners)  # pylint: disable=protected-access
    with training.MonitoredTrainingSession(
        master=self._config.master,
        is_chief=self._config.is_chief,
        checkpoint_dir=self._model_dir,
        scaffold=estimator_spec.scaffold,
        hooks=worker_hooks,
        chief_only_hooks=(
            tuple(chief_hooks) + tuple(estimator_spec.training_chief_hooks)),
        save_checkpoint_secs=0,  # Saving is handled by a hook.
        save_summaries_steps=self._config.save_summary_steps,
        config=self._session_config,
        log_step_count_steps=self._config.log_step_count_steps) as mon_sess:
      loss = None
      while not mon_sess.should_stop():
        _, loss = mon_sess.run([estimator_spec.train_op, estimator_spec.loss])
    return loss

  def _evaluate_build_graph(self, input_fn, hooks=None, checkpoint_path=None):
    """Builds the graph and related hooks to run evaluation."""
    random_seed.set_random_seed(self._config.tf_random_seed)
    self._create_and_assert_global_step(ops.get_default_graph())
    features, labels, input_hooks = (
        self._get_features_and_labels_from_input_fn(
            input_fn, model_fn_lib.ModeKeys.EVAL, self._eval_distribution))

    if self._eval_distribution:
      (loss_metric, scaffold, evaluation_hooks, eval_metric_ops) = (
          self._call_model_fn_eval_distributed(features, labels, self.config))
    else:
      (loss_metric, scaffold, evaluation_hooks, eval_metric_ops) = (
          self._call_model_fn_eval(features, labels, self.config))

    global_step_tensor = training_util.get_global_step(ops.get_default_graph())
    # Call to warm_start has to be after model_fn is called.
    self._maybe_warm_start(checkpoint_path)

    if model_fn_lib.LOSS_METRIC_KEY in eval_metric_ops:
      raise ValueError(
          'Metric with name "%s" is not allowed, because Estimator ' %
          (model_fn_lib.LOSS_METRIC_KEY) +
          'already defines a default metric with the same name.')
    eval_metric_ops[model_fn_lib.LOSS_METRIC_KEY] = loss_metric

    update_op, eval_dict = _extract_metric_update_ops(eval_metric_ops,
                                                      self._eval_distribution)

    if ops.GraphKeys.GLOBAL_STEP in eval_dict:
      raise ValueError(
          'Metric with name `global_step` is not allowed, because Estimator '
          'already defines a default metric with the same name.')
    eval_dict[ops.GraphKeys.GLOBAL_STEP] = global_step_tensor

    all_hooks = list(input_hooks)
    all_hooks.extend(hooks)
    all_hooks.extend(list(evaluation_hooks or []))
    # New local variables have been added, so update the estimator spec's
    # local init op if it was defined.
    if scaffold and scaffold.local_init_op:
      # Ensure that eval step has been created before updating local init op.
      evaluation._get_or_create_eval_step()  # pylint: disable=protected-access

      scaffold = monitored_session.Scaffold(
          local_init_op=control_flow_ops.group(
              scaffold.local_init_op,
              monitored_session.Scaffold.default_local_init_op()),
          copy_from_scaffold=scaffold
      )

    return scaffold, update_op, eval_dict, all_hooks

  def _call_model_fn_eval(self, features, labels, config):
    estimator_spec = self._call_model_fn(
        features, labels, model_fn_lib.ModeKeys.EVAL, config)
    loss_metric = metrics_lib.mean(estimator_spec.loss)
    return (loss_metric, estimator_spec.scaffold,
            estimator_spec.evaluation_hooks, estimator_spec.eval_metric_ops)

  def _call_model_fn_eval_distributed(self, features, labels, config):
    """Call model_fn in distribution mode and handle return values."""
    grouped_estimator_spec = self._eval_distribution.call_for_each_tower(
        self._call_model_fn, features, labels,
        model_fn_lib.ModeKeys.EVAL, config)
    scaffold = _combine_distributed_scaffold(
        grouped_estimator_spec.scaffold, self._eval_distribution)
    evaluation_hooks = self._eval_distribution.unwrap(
        grouped_estimator_spec.evaluation_hooks)[0]
    loss_metric = self._eval_distribution.call_for_each_tower(
        metrics_lib.mean, grouped_estimator_spec.loss)
    return (loss_metric, scaffold,
            evaluation_hooks, grouped_estimator_spec.eval_metric_ops)

  def _evaluate_run(self, checkpoint_path, scaffold, update_op, eval_dict,
                    all_hooks, output_dir):
    """Run evaluation."""
    eval_results = evaluation._evaluate_once(  # pylint: disable=protected-access
        checkpoint_path=checkpoint_path,
        master=self._config.evaluation_master,
        scaffold=scaffold,
        eval_ops=update_op,
        final_ops=eval_dict,
        hooks=all_hooks,
        config=self._session_config)

    current_global_step = eval_results[ops.GraphKeys.GLOBAL_STEP]

    _write_dict_to_summary(
        output_dir=output_dir,
        dictionary=eval_results,
        current_global_step=current_global_step)

    if checkpoint_path:
      _write_checkpoint_path_to_summary(
          output_dir=output_dir,
          checkpoint_path=checkpoint_path,
          current_global_step=current_global_step)

    return eval_results

  def _maybe_warm_start(self, checkpoint_path):
    if not checkpoint_path and self._warm_start_settings:
      logging.info('Warm-starting with WarmStartSettings: %s' %
                   (self._warm_start_settings,))
      warm_starting_util.warm_start(*self._warm_start_settings)


def maybe_overwrite_model_dir_and_session_config(config, model_dir):
  """Overwrite estimator config by `model_dir` and `session_config` if needed.

  Args:
    config: Original estimator config.
    model_dir: Estimator model checkpoint directory.

  Returns:
    Overwritten estimator config.

  Raises:
    ValueError: Model directory inconsistent between `model_dir` and `config`.
  """

  if config is None:
    config = run_config.RunConfig()
    logging.info('Using default config.')
  if not isinstance(config, run_config.RunConfig):
    raise ValueError(
        'config must be an instance of `RunConfig`, but provided %s.' % config)

  if config.session_config is None:
    session_config = run_config.get_default_session_config()
    config = run_config.RunConfig.replace(config, session_config=session_config)

  model_dir = compat_internal.path_to_str(model_dir)
  if model_dir is not None:
    if (getattr(config, 'model_dir', None) is not None and
        config.model_dir != model_dir):
      raise ValueError(
          "`model_dir` are set both in constructor and `RunConfig`, but with "
          "different values. In constructor: '{}', in `RunConfig`: "
          "'{}' ".format(model_dir, config.model_dir))
    config = run_config.RunConfig.replace(config, model_dir=model_dir)
  elif getattr(config, 'model_dir', None) is None:
    model_dir = tempfile.mkdtemp()
    logging.warning('Using temporary folder as model directory: %s', model_dir)
    config = run_config.RunConfig.replace(config, model_dir=model_dir)

  return config


def create_per_tower_ready_op(scaffold):
  """Create a `tf.train.Scaffold.ready_op` inside a tower."""
  if scaffold.ready_op:
    return scaffold.ready_op

  def default_ready_op():
    return array_ops.concat([
        variables.report_uninitialized_variables(),
        resources.report_uninitialized_resources()
    ], 0)

  return monitored_session.Scaffold.get_or_default(
      'ready_op', ops.GraphKeys.READY_OP, default_ready_op)


def create_per_tower_ready_for_local_init_op(scaffold):
  """Create a `tf.train.Scaffold.ready_for_local_init_op` inside a tower."""
  if scaffold.ready_for_local_init_op:
    return scaffold.ready_for_local_init_op

  def default_ready_for_local_init_op():
    return variables.report_uninitialized_variables(
        variables.global_variables())

  return monitored_session.Scaffold.get_or_default(
      'ready_for_local_init_op', ops.GraphKeys.READY_FOR_LOCAL_INIT_OP,
      default_ready_for_local_init_op)


def _combine_distributed_scaffold(grouped_scaffold, distribution):
  """Combines scaffold(s) returned from `distribution.call_for_each_tower`."""

  # TODO(anjalisridhar): Figure out how to resolve the following scaffold
  # parameters: init_feed_dict, init_fn.
  scaffold_list = distribution.unwrap(grouped_scaffold)
  init_feed_dict = [
      s.init_feed_dict
      for s in scaffold_list
      if s.init_feed_dict is not None
  ]
  if init_feed_dict:
    init_feed_dict = distribution.group(init_feed_dict)
  else:
    init_feed_dict = None

  init_fn = [s.init_fn for s in scaffold_list if s.init_fn is not None]
  if init_fn:
    init_fn = distribution.group(init_fn)
  else:
    init_fn = None

  init_op = [s.init_op for s in scaffold_list if s.init_op is not None]
  if init_op:
    init_op = distribution.group(init_op)
  else:
    init_op = None

  def _unwrap_and_concat(value):
    value = nest.flatten(distribution.unwrap(value))
    if len(value) != 1:
      return array_ops.concat(value)
    return value[0]

  ready_op = distribution.call_for_each_tower(
      create_per_tower_ready_op, grouped_scaffold)
  if ready_op is not None:
    ready_op = _unwrap_and_concat(ready_op)
  else:
    ready_op = None

  ready_for_local_init_op = distribution.call_for_each_tower(
      create_per_tower_ready_for_local_init_op, grouped_scaffold)
  if ready_for_local_init_op is not None:
    ready_for_local_init_op = _unwrap_and_concat(ready_for_local_init_op)
  else:
    ready_for_local_init_op = None

  local_init_op = [
      s.local_init_op
      for s in scaffold_list
      if s.local_init_op is not None
  ]
  if local_init_op:
    local_init_op = distribution.group(local_init_op)
  else:
    local_init_op = None

  summary_op = [
      s.summary_op for s in scaffold_list if s.summary_op is not None
  ]
  if summary_op:
    summary_op = distribution.group(summary_op)
  else:
    summary_op = None

  scaffold = monitored_session.Scaffold(
      init_op=init_op,
      ready_op=ready_op,
      ready_for_local_init_op=ready_for_local_init_op,
      local_init_op=local_init_op,
      summary_op=summary_op,
      init_feed_dict=init_feed_dict,
      init_fn=init_fn)
  return scaffold


def _check_checkpoint_available(model_dir):
  latest_path = checkpoint_management.latest_checkpoint(model_dir)
  if not latest_path:
    raise ValueError(
        'Could not find trained model in model_dir: {}.'.format(model_dir))


def _check_hooks_type(hooks):
  """Returns hooks if all are `tf.train.SessionRunHook`, raises TypeError otherwise."""
  hooks = list(hooks or [])
  for h in hooks:
    if not isinstance(h, training.SessionRunHook):
      raise TypeError('Hooks must be a SessionRunHook, given: {}'.format(h))
  return hooks


def _check_listeners_type(saving_listeners):
  """Check listeners type."""
  listeners = list(saving_listeners or [])
  for l in listeners:
    if not isinstance(l, training.CheckpointSaverListener):
      raise TypeError(
          'saving_listeners must be a list of CheckpointSaverListener, '
          'given: {}'.format(l))
  return listeners


def _get_replica_device_setter(config):
  """Creates a replica device setter if required as a default `device_fn`.

  `Estimator` uses `tf.train.ReplicaDeviceSetter` as a default device placer. It sets the
  distributed related arguments such as number of `ps_replicas` based on given
  `config`.

  Args:
    config: A `tf.estimator.RunConfig` instance.

  Returns:
    A replica device setter, or `None`.
  """
  if config.task_type:
    worker_device = '/job:%s/task:%d' % (config.task_type, config.task_id)
  else:
    worker_device = '/job:worker'

  if config.num_ps_replicas > 0:
    return training.replica_device_setter(
        ps_tasks=config.num_ps_replicas,
        worker_device=worker_device,
        merge_devices=True,
        ps_ops=list(device_setter.STANDARD_PS_OPS),
        cluster=config.cluster_spec)
  else:
    return None


def _verify_model_fn_args(model_fn, params):
  """Verifies `model_fn` arguments."""
  args = set(function_utils.fn_args(model_fn))
  if 'features' not in args:
    raise ValueError('model_fn (%s) must include features argument.' % model_fn)
  if params is not None and 'params' not in args:
    raise ValueError('model_fn (%s) does not include params argument, '
                     'but params (%s) is passed to Estimator.' % (model_fn,
                                                                  params))
  if params is None and 'params' in args:
    logging.warning('Estimator\'s model_fn (%s) includes params '
                    'argument, but params are not passed to Estimator.',
                    model_fn)
  non_valid_args = list(args - _VALID_MODEL_FN_ARGS)
  if non_valid_args:
    raise ValueError('model_fn (%s) has following not expected args: %s' %
                     (model_fn, non_valid_args))


def _load_global_step_from_checkpoint_dir(checkpoint_dir):
  try:
    checkpoint_reader = training.NewCheckpointReader(
        training.latest_checkpoint(checkpoint_dir))
    return checkpoint_reader.get_tensor(ops.GraphKeys.GLOBAL_STEP)
  except:  # pylint: disable=bare-except
    return 0


def _extract_metric_update_ops(eval_dict, distribution=None):
  """Separate update operations from metric value operations."""
  update_ops = []
  value_ops = {}
  # Sort metrics lexicographically so graph is identical every time.
  for name, metric_ops in sorted(six.iteritems(eval_dict)):
    value_ops[name] = metric_ops[0]
    if distribution:
      update_op = distribution.group(metric_ops[1])
    else:
      update_op = metric_ops[1]
    update_ops.append(update_op)

  if update_ops:
    update_op = control_flow_ops.group(*update_ops)
  else:
    update_op = None

  return update_op, value_ops


def _dict_to_str(dictionary):
  """Get a `str` representation of a `dict`.

  Args:
    dictionary: The `dict` to be represented as `str`.

  Returns:
    A `str` representing the `dictionary`.
  """
  return ', '.join('%s = %s' % (k, v)
                   for k, v in sorted(six.iteritems(dictionary))
                   if not isinstance(v, six.binary_type))


def _write_dict_to_summary(output_dir,
                           dictionary,
                           current_global_step):
  """Writes a `dict` into summary file in given output directory.

  Args:
    output_dir: `str`, directory to write the summary file in.
    dictionary: the `dict` to be written to summary file.
    current_global_step: `int`, the current global step.
  """
  logging.info('Saving dict for global step %d: %s', current_global_step,
               _dict_to_str(dictionary))
  summary_writer = writer_cache.FileWriterCache.get(output_dir)
  summary_proto = summary_pb2.Summary()
  for key in dictionary:
    if dictionary[key] is None:
      continue
    if key == 'global_step':
      continue
    if (isinstance(dictionary[key], np.float32) or
        isinstance(dictionary[key], float)):
      summary_proto.value.add(tag=key, simple_value=float(dictionary[key]))
    elif (isinstance(dictionary[key], np.int64) or
          isinstance(dictionary[key], np.int32) or
          isinstance(dictionary[key], int)):
      summary_proto.value.add(tag=key, simple_value=int(dictionary[key]))
    elif isinstance(dictionary[key], six.binary_type):
      try:
        summ = summary_pb2.Summary.FromString(dictionary[key])
        for i, _ in enumerate(summ.value):
          summ.value[i].tag = '%s/%d' % (key, i)
        summary_proto.value.extend(summ.value)
      except message.DecodeError:
        logging.warn('Skipping summary for %s, cannot parse string to Summary.',
                     key)
        continue
    elif isinstance(dictionary[key], np.ndarray):
      value = summary_proto.value.add()
      value.tag = key
      value.node_name = key
      tensor_proto = tensor_util.make_tensor_proto(dictionary[key])
      value.tensor.CopyFrom(tensor_proto)
      # pylint: disable=line-too-long
      logging.info(
          'Summary for np.ndarray is not visible in Tensorboard by default. '
          'Consider using a Tensorboard plugin for visualization (see '
          'https://github.com/tensorflow/tensorboard-plugin-example/blob/master/README.md'
          ' for more information).')
      # pylint: enable=line-too-long
    else:
      logging.warn(
          'Skipping summary for %s, must be a float, np.float32, np.int64, '
          'np.int32 or int or np.ndarray or a serialized string of Summary.',
          key)
  summary_writer.add_summary(summary_proto, current_global_step)
  summary_writer.flush()


def _write_checkpoint_path_to_summary(output_dir, checkpoint_path,
                                      current_global_step):
  """Writes `checkpoint_path` into summary file in the given output directory.

  Args:
    output_dir: `str`, directory to write the summary file in.
    checkpoint_path: `str`, checkpoint file path to be written to summary file.
    current_global_step: `int`, the current global step.
  """

  checkpoint_path_tag = 'checkpoint_path'

  logging.info('Saving \'%s\' summary for global step %d: %s',
               checkpoint_path_tag, current_global_step, checkpoint_path)
  summary_proto = summary_pb2.Summary()
  summary_proto.value.add(
      tag=checkpoint_path_tag,
      tensor=tensor_util.make_tensor_proto(
          checkpoint_path, dtype=dtypes.string))
  summary_writer = writer_cache.FileWriterCache.get(output_dir)
  summary_writer.add_summary(summary_proto, current_global_step)
  summary_writer.flush()


def _has_dataset_or_queue_runner(maybe_tensor):
  """Returns `True` if TF `tf.data.Dataset` or `tf.train.QueueRunner` has been used."""
  # Check TF dataset first. Here, we use a simple algorithm to check the top
  # level Tensors only, which should be sufficient for most users.
  tensors = [x for x in nest.flatten(maybe_tensor) if isinstance(x, ops.Tensor)]
  if any([t.op.type == 'IteratorGetNext' for t in tensors]):
    return True

  # Now, check queue.
  return ops.get_default_graph().get_collection(ops.GraphKeys.QUEUE_RUNNERS)


VocabInfo = warm_starting_util.VocabInfo  # pylint: disable=invalid-name
estimator_export('estimator.VocabInfo')(VocabInfo)


@estimator_export('estimator.WarmStartSettings')
class WarmStartSettings(
    collections.namedtuple('WarmStartSettings', [
        'ckpt_to_initialize_from',
        'vars_to_warm_start',
        'var_name_to_vocab_info',
        'var_name_to_prev_var_name',
    ])):
  """Settings for warm-starting in `tf.estimator.Estimators`.

  Example Use with canned `tf.estimator.DNNEstimator`:

  ```
  emb_vocab_file = tf.feature_column.embedding_column(
      tf.feature_column.categorical_column_with_vocabulary_file(
          "sc_vocab_file", "new_vocab.txt", vocab_size=100),
      dimension=8)
  emb_vocab_list = tf.feature_column.embedding_column(
      tf.feature_column.categorical_column_with_vocabulary_list(
          "sc_vocab_list", vocabulary_list=["a", "b"]),
      dimension=8)
  estimator = tf.estimator.DNNClassifier(
    hidden_units=[128, 64], feature_columns=[emb_vocab_file, emb_vocab_list],
    warm_start_from=ws)
  ```

  where `ws` could be defined as:

  Warm-start all weights in the model (input layer and hidden weights).
  Either the directory or a specific checkpoint can be provided (in the case
  of the former, the latest checkpoint will be used):

  ```
  ws = WarmStartSettings(ckpt_to_initialize_from="/tmp")
  ws = WarmStartSettings(ckpt_to_initialize_from="/tmp/model-1000")
  ```

  Warm-start only the embeddings (input layer):

  ```
  ws = WarmStartSettings(ckpt_to_initialize_from="/tmp",
                         vars_to_warm_start=".*input_layer.*")
  ```

  Warm-start all weights but the embedding parameters corresponding to
  `sc_vocab_file` have a different vocab from the one used in the current
  model:

  ```
  vocab_info = tf.estimator.VocabInfo(
      new_vocab=sc_vocab_file.vocabulary_file,
      new_vocab_size=sc_vocab_file.vocabulary_size,
      num_oov_buckets=sc_vocab_file.num_oov_buckets,
      old_vocab="old_vocab.txt"
  )
  ws = WarmStartSettings(
      ckpt_to_initialize_from="/tmp",
      var_name_to_vocab_info={
          "input_layer/sc_vocab_file_embedding/embedding_weights": vocab_info
      })
  ```

  Warm-start only `sc_vocab_file` embeddings (and no other variables), which
  have a different vocab from the one used in the current model:

  ```
  vocab_info = tf.estimator.VocabInfo(
      new_vocab=sc_vocab_file.vocabulary_file,
      new_vocab_size=sc_vocab_file.vocabulary_size,
      num_oov_buckets=sc_vocab_file.num_oov_buckets,
      old_vocab="old_vocab.txt"
  )
  ws = WarmStartSettings(
      ckpt_to_initialize_from="/tmp",
      vars_to_warm_start=None,
      var_name_to_vocab_info={
          "input_layer/sc_vocab_file_embedding/embedding_weights": vocab_info
      })
  ```

  Warm-start all weights but the parameters corresponding to `sc_vocab_file`
  have a different vocab from the one used in current checkpoint, and only
  100 of those entries were used:

  ```
  vocab_info = tf.estimator.VocabInfo(
      new_vocab=sc_vocab_file.vocabulary_file,
      new_vocab_size=sc_vocab_file.vocabulary_size,
      num_oov_buckets=sc_vocab_file.num_oov_buckets,
      old_vocab="old_vocab.txt",
      old_vocab_size=100
  )
  ws = WarmStartSettings(
      ckpt_to_initialize_from="/tmp",
      var_name_to_vocab_info={
          "input_layer/sc_vocab_file_embedding/embedding_weights": vocab_info
      })
  ```

  Warm-start all weights but the parameters corresponding to `sc_vocab_file`
  have a different vocab from the one used in current checkpoint and the
  parameters corresponding to `sc_vocab_list` have a different name from the
  current checkpoint:

  ```
  vocab_info = tf.estimator.VocabInfo(
      new_vocab=sc_vocab_file.vocabulary_file,
      new_vocab_size=sc_vocab_file.vocabulary_size,
      num_oov_buckets=sc_vocab_file.num_oov_buckets,
      old_vocab="old_vocab.txt",
      old_vocab_size=100
  )
  ws = WarmStartSettings(
      ckpt_to_initialize_from="/tmp",
      var_name_to_vocab_info={
          "input_layer/sc_vocab_file_embedding/embedding_weights": vocab_info
      },
      var_name_to_prev_var_name={
          "input_layer/sc_vocab_list_embedding/embedding_weights":
              "old_tensor_name"
      })
  ```

  Attributes:
    ckpt_to_initialize_from: [Required] A string specifying the directory with
      checkpoint file(s) or path to checkpoint from which to warm-start the
      model parameters.
    vars_to_warm_start: [Optional] One of the following:

      - A regular expression (string) that captures which variables to
        warm-start (see `tf.get_collection`).  This expression will only consider
        variables in the `TRAINABLE_VARIABLES` collection.
      - A list of Variables to warm-start.
      - A list of strings, each representing a full variable name to warm-start.
      - `None`, in which case only variables specified in
        `var_name_to_vocab_info` will be warm-started.

      Defaults to `'.*'`, which warm-starts all variables in the
      `TRAINABLE_VARIABLES` collection.  Note that this excludes variables such as
      accumulators and moving statistics from batch norm.
    var_name_to_vocab_info: [Optional] Dict of variable names (strings) to
      `tf.estimator.VocabInfo`. The variable names should be "full" variables, not the names
      of the partitions.  If not explicitly provided, the variable is assumed to
      have no vocabulary.
    var_name_to_prev_var_name: [Optional] Dict of variable names (strings) to
      name of the previously-trained variable in `ckpt_to_initialize_from`. If
      not explicitly provided, the name of the variable is assumed to be same
      between previous checkpoint and current model.
  """

  def __new__(cls,
              ckpt_to_initialize_from,
              vars_to_warm_start='.*',
              var_name_to_vocab_info=None,
              var_name_to_prev_var_name=None):
    if not ckpt_to_initialize_from:
      raise ValueError(
          '`ckpt_to_initialize_from` MUST be set in WarmStartSettings')
    return super(WarmStartSettings, cls).__new__(
        cls,
        ckpt_to_initialize_from,
        vars_to_warm_start,
        var_name_to_vocab_info or {},
        var_name_to_prev_var_name or {},
    )


def _get_saved_model_ckpt(saved_model_dir):
  """Return path to variables checkpoint in a `SavedModel` directory."""
  if not gfile.Exists(
      os.path.join(saved_model_utils.get_variables_dir(saved_model_dir),
                   compat.as_text('variables.index'))):
    raise ValueError('Directory provided has an invalid SavedModel format: %s'
                     % saved_model_dir)
  return saved_model_utils.get_variables_path(saved_model_dir)


def _get_default_warm_start_settings(warm_start_from):
  """Returns default `tf.estimator.WarmStartSettings`.

  Args:
    warm_start_from: Either a string representing the filepath of a checkpoint
      or `SavedModel` to initialize from, or an instance of `tf.estimator.WarmStartSettings`.

  Returns:
    Either None or an instance of `WarmStartSettings`.

  Raises:
    ValueError: If `warm_start_from` is not `None` but is neither a string nor an
      instance of `WarmStartSettings`.
  """
  if warm_start_from is None:
    return None
  if isinstance(warm_start_from, (six.string_types, six.binary_type)):
    # Infer that this is a SavedModel if export_path +
    # 'variables/variables.index' exists, and if so, construct the
    # WarmStartSettings pointing to the variables path
    # (export_path + 'variables/variables').
    if gfile.Exists(os.path.join(
        saved_model_utils.get_variables_dir(warm_start_from),
        compat.as_text('variables.index'))):
      logging.info('Warm-starting from a SavedModel')
      return WarmStartSettings(
          ckpt_to_initialize_from=saved_model_utils.get_variables_path(
              warm_start_from))
    return WarmStartSettings(ckpt_to_initialize_from=warm_start_from)
  elif isinstance(warm_start_from, WarmStartSettings):
    return warm_start_from
  else:
    raise ValueError('warm_start_from must be a string or a WarmStartSettings, '
                     'instead got {}'.format(type(warm_start_from)))<|MERGE_RESOLUTION|>--- conflicted
+++ resolved
@@ -86,14 +86,15 @@
   subdirectory thereof. If `model_dir` is not set, a temporary directory is
   used.
 
-  The `config` argument can be passed `tf.estimator.RunConfig` object containing information
-  about the execution environment. It is passed on to the `model_fn`, if the
-  `model_fn` has a parameter named "config" (and input functions in the same
-  manner). If the `config` parameter is not passed, it is instantiated by the
-  `Estimator`. Not passing config means that defaults useful for local execution
-  are used. `Estimator` makes config available to the model (for instance, to
-  allow specialization based on the number of workers available), and also uses
-  some of its fields to control internals, especially regarding checkpointing.
+  The `config` argument can be passed `tf.estimator.RunConfig` object containing
+  information about the execution environment. It is passed on to the
+  `model_fn`, if the `model_fn` has a parameter named "config" (and input
+  functions in the same manner). If the `config` parameter is not passed, it is
+  instantiated by the `Estimator`. Not passing config means that defaults useful
+  for local execution are used. `Estimator` makes config available to the model
+  (for instance, to allow specialization based on the number of workers
+  available), and also uses some of its fields to control internals, especially
+  regarding checkpointing.
 
   The `params` argument contains hyperparameters. It is passed to the
   `model_fn`, if the `model_fn` has a parameter named "params", and to the input
@@ -141,10 +142,11 @@
                  single `tf.Tensor` or `dict` of same.
           * `labels`: This is the second item returned from the `input_fn`
                  passed to `train`, `evaluate`, and `predict`. This should be a
-                 single `tf.Tensor` or `dict` of same (for multi-head models). If
-                 mode is @{tf.estimator.ModeKeys.PREDICT}, `labels=None` will be passed. If
-                 the `model_fn`'s signature does not accept `mode`, the
-                 `model_fn` must still be able to handle `labels=None`.
+                 single `tf.Tensor` or `dict` of same (for multi-head models).
+                 If mode is @{tf.estimator.ModeKeys.PREDICT}, `labels=None` will
+                 be passed. If the `model_fn`'s signature does not accept
+                 `mode`, the `model_fn` must still be able to handle
+                 `labels=None`.
           * `mode`: Optional. Specifies if this training, evaluation or
                  prediction. See `tf.estimator.ModeKeys`.
           * `params`: Optional `dict` of hyperparameters.  Will receive what
@@ -170,9 +172,10 @@
       warm_start_from: Optional string filepath to a checkpoint or SavedModel to
                        warm-start from, or a `tf.estimator.WarmStartSettings`
                        object to fully configure warm-starting.  If the string
-                       filepath is provided instead of a `tf.estimator.WarmStartSettings`,
-                       then all variables are warm-started, and it is assumed
-                       that vocabularies and `tf.Tensor` names are unchanged.
+                       filepath is provided instead of a
+                       `tf.estimator.WarmStartSettings`, then all variables are
+                       warm-started, and it is assumed that vocabularies
+                       and `tf.Tensor` names are unchanged.
 
     Raises:
       ValueError: parameters of `model_fn` don't match `params`.
@@ -282,36 +285,32 @@
 
     Args:
       input_fn: A function that provides input data for training as minibatches.
-        See @{$premade_estimators#create_input_functions} for more
-        information. The function should construct and return one of
-        the following:
-
-          * A `tf.data.Dataset` object: Outputs of `Dataset` object must be a
-            tuple `(features, labels)` with same constraints as below.
-          * A tuple `(features, labels)`: Where `features` is a `tf.Tensor` or a
-            dictionary of string feature name to `Tensor` and `labels` is a
-            `Tensor` or a dictionary of string label name to `Tensor`. Both
-            `features` and `labels` are consumed by `model_fn`. They should
-            satisfy the expectation of `model_fn` from inputs.
-
-      hooks: List of `tf.train.SessionRunHook` subclass instances. Used for callbacks
-        inside the training loop.
-      steps: Number of steps for which to train the model. If `None`, train forever
-        or train until `input_fn` generates the `tf.errors.OutOfRange` error or
-        `StopIteration` exception. `steps` works incrementally. If you call two
-        times `train(steps=10)` then training occurs in total 20 steps. If
-        `OutOfRange` or `StopIteration` occurs in the middle, training stops
+        See @{$premade_estimators#create_input_functions} for more information.
+        The function should construct and return one of the following:  * A
+        `tf.data.Dataset` object: Outputs of `Dataset` object must be a tuple
+        `(features, labels)` with same constraints as below. * A tuple
+        `(features, labels)`: Where `features` is a `tf.Tensor` or a dictionary
+        of string feature name to `Tensor` and `labels` is a `Tensor` or a
+        dictionary of string label name to `Tensor`. Both `features` and
+        `labels` are consumed by `model_fn`. They should satisfy the expectation
+        of `model_fn` from inputs.
+      hooks: List of `tf.train.SessionRunHook` subclass instances. Used for
+        callbacks inside the training loop.
+      steps: Number of steps for which to train the model. If `None`, train
+        forever or train until `input_fn` generates the `tf.errors.OutOfRange`
+        error or `StopIteration` exception. `steps` works incrementally. If you
+        call two times `train(steps=10)` then training occurs in total 20 steps.
+        If `OutOfRange` or `StopIteration` occurs in the middle, training stops
         before 20 steps. If you don't want to have incremental behavior please
         set `max_steps` instead. If set, `max_steps` must be `None`.
       max_steps: Number of total steps for which to train model. If `None`,
-        train forever or train until `input_fn` generates the `tf.errors.OutOfRange` error
-        or `StopIteration` exception. If set, `steps` must be `None`. If
-        `OutOfRange` or `StopIteration` occurs in the middle, training stops
-        before `max_steps` steps.
-        Two calls to `train(steps=100)` means 200 training
-        iterations. On the other hand, two calls to `train(max_steps=100)` means
-        that the second call will not do any iteration since first call did
-        all 100 steps.
+        train forever or train until `input_fn` generates the
+        `tf.errors.OutOfRange` error or `StopIteration` exception. If set,
+        `steps` must be `None`. If `OutOfRange` or `StopIteration` occurs in the
+        middle, training stops before `max_steps` steps. Two calls to
+        `train(steps=100)` means 200 training iterations. On the other hand, two
+        calls to `train(max_steps=100)` means that the second call will not do
+        any iteration since first call did all 100 steps.
       saving_listeners: list of `CheckpointSaverListener` objects. Used for
         callbacks that run immediately before or after checkpoint savings.
 
@@ -389,27 +388,25 @@
     For each step, calls `input_fn`, which returns one batch of data.
     Evaluates until:
     - `steps` batches are processed, or
-    - `input_fn` raises an end-of-input exception (`tf.errors.OutOfRangeError` or
+    - `input_fn` raises an end-of-input exception (`tf.errors.OutOfRangeError`
+    or
     `StopIteration`).
 
     Args:
-      input_fn: A function that constructs the input data for evaluation.
-        See @{$premade_estimators#create_input_functions} for more
-        information. The function should construct and return one of
-        the following:
-
-          * A `tf.data.Dataset` object: Outputs of `Dataset` object must be a
-            tuple `(features, labels)` with same constraints as below.
-          * A tuple `(features, labels)`: Where `features` is a `tf.Tensor` or a
-            dictionary of string feature name to `Tensor` and `labels` is a
-            `Tensor` or a dictionary of string label name to `Tensor`. Both
-            `features` and `labels` are consumed by `model_fn`. They should
-            satisfy the expectation of `model_fn` from inputs.
-
+      input_fn: A function that constructs the input data for evaluation. See
+        @{$premade_estimators#create_input_functions} for more information. The
+        function should construct and return one of the following:  * A
+        `tf.data.Dataset` object: Outputs of `Dataset` object must be a tuple
+        `(features, labels)` with same constraints as below. * A tuple
+        `(features, labels)`: Where `features` is a `tf.Tensor` or a dictionary
+        of string feature name to `Tensor` and `labels` is a `Tensor` or a
+        dictionary of string label name to `Tensor`. Both `features` and
+        `labels` are consumed by `model_fn`. They should satisfy the expectation
+        of `model_fn` from inputs.
       steps: Number of steps for which to evaluate model. If `None`, evaluates
         until `input_fn` raises an end-of-input exception.
-      hooks: List of `tf.train.SessionRunHook` subclass instances. Used for callbacks
-        inside the evaluation call.
+      hooks: List of `tf.train.SessionRunHook` subclass instances. Used for
+        callbacks inside the evaluation call.
       checkpoint_path: Path of a specific checkpoint to evaluate. If `None`, the
         latest checkpoint in `model_dir` is used.  If there are no checkpoints
         in `model_dir`, evaluation is run with newly initialized `Variables`
@@ -479,8 +476,8 @@
 
     Args:
       input_fn: A function that constructs the features. Prediction continues
-        until `input_fn` raises an end-of-input exception (`tf.errors.OutOfRangeError` or
-        `StopIteration`).
+        until `input_fn` raises an end-of-input exception
+        (`tf.errors.OutOfRangeError` or `StopIteration`).
         See @{$premade_estimators#create_input_functions} for more
         information. The function should construct and return one of
         the following:
@@ -493,19 +490,19 @@
           * A tuple, in which case the first item is extracted as features.
 
       predict_keys: list of `str`, name of the keys to predict. It is used if
-        the `tf.estimator.EstimatorSpec.predictions` is a `dict`. If `predict_keys` is used
-        then rest of the predictions will be filtered from the dictionary. If
-        `None`, returns all.
-      hooks: List of `tf.train.SessionRunHook` subclass instances. Used for callbacks
-        inside the prediction call.
+        the `tf.estimator.EstimatorSpec.predictions` is a `dict`. If
+        `predict_keys` is used then rest of the predictions will be filtered
+        from the dictionary. If `None`, returns all.
+      hooks: List of `tf.train.SessionRunHook` subclass instances. Used for
+        callbacks inside the prediction call.
       checkpoint_path: Path of a specific checkpoint to predict. If `None`, the
         latest checkpoint in `model_dir` is used.  If there are no checkpoints
         in `model_dir`, prediction is run with newly initialized `Variables`
         instead of ones restored from checkpoint.
-      yield_single_examples: If `False`, yields the whole batch as returned by the
-        `model_fn` instead of decomposing the batch into individual elements.
-        This is useful if `model_fn` returns some tensors whose first dimension
-        is not equal to the batch size.
+      yield_single_examples: If `False`, yields the whole batch as returned by
+        the `model_fn` instead of decomposing the batch into individual
+        elements. This is useful if `model_fn` returns some tensors whose first
+        dimension is not equal to the batch size.
 
     Yields:
       Evaluated values of `predictions` tensors.
@@ -602,7 +599,8 @@
     """Exports inference graph as a `SavedModel` into the given dir.
 
     For a detailed guide, see
-    @{$saved_model#using_savedmodel_with_estimators$Using SavedModel with Estimators}.
+    @{$saved_model#using_savedmodel_with_estimators$Using SavedModel with
+    Estimators}.
 
     This method builds a new graph by first calling the
     `serving_input_receiver_fn` to obtain feature `Tensor`s, and then calling
@@ -614,12 +612,15 @@
     session.
 
     The exported `MetaGraphDef` will provide one `SignatureDef` for each
-    element of the `export_outputs` dict returned from the `model_fn`, named using
+    element of the `export_outputs` dict returned from the `model_fn`, named
+    using
     the same keys.  One of these keys is always
-    `tf.saved_model.signature_constants.DEFAULT_SERVING_SIGNATURE_DEF_KEY`, indicating which
+    `tf.saved_model.signature_constants.DEFAULT_SERVING_SIGNATURE_DEF_KEY`,
+    indicating which
     signature will be served when a serving request does not specify one.
     For each signature, the outputs are provided by the corresponding
-    `tf.estimator.export.ExportOutput`s, and the inputs are always the input receivers provided by
+    `tf.estimator.export.ExportOutput`s, and the inputs are always the input
+    receivers provided by
     the `serving_input_receiver_fn`.
 
     Extra assets may be written into the `SavedModel` via the `assets_extra`
@@ -632,22 +633,26 @@
     Args:
       export_dir_base: A string containing a directory in which to create
         timestamped subdirectories containing exported `SavedModel`s.
-      serving_input_receiver_fn: A function that takes no argument and
-        returns a `tf.estimator.export.ServingInputReceiver` or `tf.estimator.export.TensorServingInputReceiver`.
+      serving_input_receiver_fn: A function that takes no argument and returns a
+        `tf.estimator.export.ServingInputReceiver` or
+        `tf.estimator.export.TensorServingInputReceiver`.
       assets_extra: A dict specifying how to populate the assets.extra directory
-        within the exported `SavedModel`, or `None` if no extra assets are needed.
+        within the exported `SavedModel`, or `None` if no extra assets are
+        needed.
       as_text: whether to write the `SavedModel` proto in text format.
       checkpoint_path: The checkpoint path to export.  If `None` (the default),
         the most recent checkpoint found within the model directory is chosen.
       strip_default_attrs: Boolean. If `True`, default-valued attributes will be
-        removed from the `NodeDef`s. For a detailed guide, see
-        [Stripping Default-Valued Attributes](https://github.com/tensorflow/tensorflow/blob/master/tensorflow/python/saved_model/README.md#stripping-default-valued-attributes).
+        removed from the `NodeDef`s. For a detailed guide, see [Stripping
+        Default-Valued
+        Attributes](https://github.com/tensorflow/tensorflow/blob/master/tensorflow/python/saved_model/README.md#stripping-default-valued-attributes).
 
     Returns:
       The string path to the exported directory.
 
     Raises:
-      ValueError: if no `serving_input_receiver_fn` is provided, no `export_outputs`
+      ValueError: if no `serving_input_receiver_fn` is provided, no
+      `export_outputs`
           are provided, or no checkpoint can be found.
     """
     # pylint: enable=line-too-long
@@ -680,16 +685,18 @@
     Args:
       export_dir_base: A string containing a directory in which to create
         timestamped subdirectories containing exported `SavedModel`s.
-      input_receiver_fn: a function that takes no argument and
-        returns the appropriate subclass of `InputReceiver`.
+      input_receiver_fn: a function that takes no argument and returns the
+        appropriate subclass of `InputReceiver`.
       assets_extra: A dict specifying how to populate the assets.extra directory
-        within the exported `SavedModel`, or `None` if no extra assets are needed.
+        within the exported `SavedModel`, or `None` if no extra assets are
+        needed.
       as_text: whether to write the `SavedModel` proto in text format.
       checkpoint_path: The checkpoint path to export.  If `None` (the default),
         the most recent checkpoint found within the model directory is chosen.
       strip_default_attrs: Boolean. If `True`, default-valued attributes will be
-        removed from the `NodeDef`s. For a detailed guide, see
-        [Stripping Default-Valued Attributes](https://github.com/tensorflow/tensorflow/blob/master/tensorflow/python/saved_model/README.md#stripping-default-valued-attributes).
+        removed from the `NodeDef`s. For a detailed guide, see [Stripping
+        Default-Valued
+        Attributes](https://github.com/tensorflow/tensorflow/blob/master/tensorflow/python/saved_model/README.md#stripping-default-valued-attributes).
       mode: `tf.estimator.ModeKeys` value indicating with mode will be exported.
 
     Returns:
@@ -732,24 +739,30 @@
     those features and labels, and restores the given checkpoint
     (or, lacking that, the most recent checkpoint) into the graph.
     Only one of the modes is used for saving variables to the `SavedModel`
-    (order of preference: @{tf.estimator.ModeKeys#TRAIN$TRAIN}, @{tf.estimator.ModeKeys#EVAL$EVAL}, then @{tf.estimator.ModeKeys#PREDICT$PREDICT}), such that up to three
+    (order of preference: @{tf.estimator.ModeKeys#TRAIN$TRAIN},
+    @{tf.estimator.ModeKeys#EVAL$EVAL}, then
+    @{tf.estimator.ModeKeys#PREDICT$PREDICT}), such that up to three
     `tf.MetaGraphDefs` are saved with a single set of variables in a single
     `SavedModel` directory.
 
-    For the variables and `tf.MetaGraphDefs`, a timestamped export directory below
+    For the variables and `tf.MetaGraphDefs`, a timestamped export directory
+    below
     `export_dir_base`, and writes a `SavedModel` into it containing
     the `tf.MetaGraphDef` for the given mode and its associated signatures.
 
     For prediction, the exported `MetaGraphDef` will provide one `SignatureDef`
     for each element of the `export_outputs` dict returned from the `model_fn`,
     named using the same keys.  One of these keys is always
-    `tf.saved_model.signature_constants.DEFAULT_SERVING_SIGNATURE_DEF_KEY`, indicating which
+    `tf.saved_model.signature_constants.DEFAULT_SERVING_SIGNATURE_DEF_KEY`,
+    indicating which
     signature will be served when a serving request does not specify one.
     For each signature, the outputs are provided by the corresponding
-    `tf.estimator.export.ExportOutput`s, and the inputs are always the input receivers provided by
+    `tf.estimator.export.ExportOutput`s, and the inputs are always the input
+    receivers provided by
     the `serving_input_receiver_fn`.
 
-    For training and evaluation, the `train_op` is stored in an extra collection,
+    For training and evaluation, the `train_op` is stored in an extra
+    collection,
     and loss, metrics, and predictions are included in a `SignatureDef` for the
     mode in question.
 
@@ -763,17 +776,20 @@
     Args:
       export_dir_base: A string containing a directory in which to create
         timestamped subdirectories containing exported `SavedModel`s.
-      input_receiver_fn_map: dict of `tf.estimator.ModeKeys` to `input_receiver_fn`
-        mappings, where the `input_receiver_fn` is a function that takes no
-        arguments and returns the appropriate subclass of `InputReceiver`.
+      input_receiver_fn_map: dict of `tf.estimator.ModeKeys` to
+        `input_receiver_fn` mappings, where the `input_receiver_fn` is a
+        function that takes no arguments and returns the appropriate subclass of
+        `InputReceiver`.
       assets_extra: A dict specifying how to populate the assets.extra directory
-        within the exported `SavedModel`, or `None` if no extra assets are needed.
+        within the exported `SavedModel`, or `None` if no extra assets are
+        needed.
       as_text: whether to write the `SavedModel` proto in text format.
       checkpoint_path: The checkpoint path to export.  If `None` (the default),
         the most recent checkpoint found within the model directory is chosen.
       strip_default_attrs: Boolean. If `True`, default-valued attributes will be
-        removed from the `NodeDef`s. For a detailed guide, see
-        [Stripping Default-Valued Attributes](https://github.com/tensorflow/tensorflow/blob/master/tensorflow/python/saved_model/README.md#stripping-default-valued-attributes).
+        removed from the `NodeDef`s. For a detailed guide, see [Stripping
+        Default-Valued
+        Attributes](https://github.com/tensorflow/tensorflow/blob/master/tensorflow/python/saved_model/README.md#stripping-default-valued-attributes).
 
     Returns:
       A dict of `tf.estimator.ModeKeys` value to string path for each exported
@@ -856,22 +872,26 @@
     """Loads variables and adds them along with a `tf.MetaGraphDef` for saving.
 
     Args:
-      builder: instance of `tf.saved_modle.builder.SavedModelBuilder` that will be used for saving.
-      input_receiver_fn_map: dict of `tf.estimator.ModeKeys` to `input_receiver_fn`
-        mappings, where the `input_receiver_fn` is a function that takes no
-        argument and returns the appropriate subclass of `InputReceiver`.
+      builder: instance of `tf.saved_modle.builder.SavedModelBuilder` that will
+        be used for saving.
+      input_receiver_fn_map: dict of `tf.estimator.ModeKeys` to
+        `input_receiver_fn` mappings, where the `input_receiver_fn` is a
+        function that takes no argument and returns the appropriate subclass of
+        `InputReceiver`.
       checkpoint_path: The checkpoint path to export.  If `None` (the default),
         the most recent checkpoint found within the model directory is chosen.
       strip_default_attrs: Boolean. If `True`, default-valued attributes will be
-        removed from the `NodeDef`s. For a detailed guide, see
-        [Stripping Default-Valued Attributes](https://github.com/tensorflow/tensorflow/blob/master/tensorflow/python/saved_model/README.md#stripping-default-valued-attributes).
+        removed from the `NodeDef`s. For a detailed guide, see [Stripping
+        Default-Valued
+        Attributes](https://github.com/tensorflow/tensorflow/blob/master/tensorflow/python/saved_model/README.md#stripping-default-valued-attributes).
       save_variables: bool, whether variables should be saved. If `False`, just
-        the `tf.MetaGraphDef` will be saved. Note that `save_variables` should only be
-        `True` for the first call to this function, and the `SavedModelBuilder` will
-        raise an error if that is not the case.
-      mode: `tf.estimator.ModeKeys` value indicating which mode will be exported.
-      export_tags: The set of tags with which to save `tf.MetaGraphDef`. If `None`,
-        a default set will be selected to matched the passed mode.
+        the `tf.MetaGraphDef` will be saved. Note that `save_variables` should
+        only be `True` for the first call to this function, and the
+        `SavedModelBuilder` will raise an error if that is not the case.
+      mode: `tf.estimator.ModeKeys` value indicating which mode will be
+        exported.
+      export_tags: The set of tags with which to save `tf.MetaGraphDef`. If
+        `None`, a default set will be selected to matched the passed mode.
       check_variables: bool, whether to check the checkpoint has all variables.
 
     Raises:
@@ -953,9 +973,10 @@
           builder.add_meta_graph(**meta_graph_kwargs)
 
   def _get_export_outputs_for_spec(self, estimator_spec):
-    """Given an `tf.estimator.EstimatorSpec`, determine what our export outputs should be.
-
-    `EstimatorSpecs` contains `export_outputs` that are used for serving, but for
+    """Given an `EstimatorSpec`, determine what our export outputs should be.
+
+    `EstimatorSpecs` contains `export_outputs` that are used for serving, but
+    for
     training and eval graphs, we must wrap the tensors of interest in
     appropriate `tf.estimator.export.ExportOutput` objects.
 
@@ -963,7 +984,8 @@
       estimator_spec: `tf.estimator.EstimatorSpec` object that will be exported.
 
     Returns:
-      a dict mapping `export_output_name` to `tf.estimator.export.ExportOutput` object.
+      a dict mapping `export_output_name` to `tf.estimator.export.ExportOutput`
+      object.
 
     Raises:
       ValueError: if an appropriate `ExportOutput` cannot be found for the
@@ -1044,11 +1066,7 @@
     """Creates the global step tensor in graph.
 
     The global step tensor must be an integer type with name 'global_step' and
-<<<<<<< HEAD
-    be added to the collection `tf.GraphKeys.GLOBAL_STEP`.
-=======
     be added to the collection @{tf.GraphKeys#GLOBAL_STEP$GLOBAL_STEP}.
->>>>>>> a4c4dca8
 
     Args:
       graph: The graph in which to create the global step tensor.
@@ -1150,14 +1168,14 @@
       return self._train_model_default(input_fn, hooks, saving_listeners)
 
   def _train_model_default(self, input_fn, hooks, saving_listeners):
-    """Initiate training with `input_fn`, without `tf.contrib.distribute.DistributionStrategies`.
+    """Initiate training with `input_fn`, without `DistributionStrategies`.
 
     Args:
       input_fn: A function that provides input data for training as minibatches.
-      hooks: List of `tf.train.SessionRunHook` subclass instances. Used for callbacks
-        inside the training loop.
-      saving_listeners: list of `tf.train.CheckpointSaverListener` objects. Used for
-        callbacks that run immediately before or after checkpoint savings.
+      hooks: List of `tf.train.SessionRunHook` subclass instances. Used for
+        callbacks inside the training loop.
+      saving_listeners: list of `tf.train.CheckpointSaverListener` objects. Used
+        for callbacks that run immediately before or after checkpoint savings.
 
     Returns:
       Loss from training
@@ -1184,14 +1202,14 @@
                                              saving_listeners)
 
   def _train_model_distributed(self, input_fn, hooks, saving_listeners):
-    """Initiate training with `input_fn`, using `tf.contrib.distribute.DistributionStrategies`.
+    """Initiate training with `input_fn`, using `DistributionStrategies`.
 
     Args:
       input_fn: A function that provides input data for training as minibatches.
-      hooks: List of `tf.train.SessionRunHook` subclass instances. Used for callbacks
-        inside the training loop.
-      saving_listeners: list of `tf.train.CheckpointSaverListener` objects. Used for
-        callbacks that run immediately before or after checkpoint savings.
+      hooks: List of `tf.train.SessionRunHook` subclass instances. Used for
+        callbacks inside the training loop.
+      saving_listeners: list of `tf.train.CheckpointSaverListener` objects. Used
+        for callbacks that run immediately before or after checkpoint savings.
 
     Returns:
       Loss from training
@@ -1539,6 +1557,7 @@
           "`model_dir` are set both in constructor and `RunConfig`, but with "
           "different values. In constructor: '{}', in `RunConfig`: "
           "'{}' ".format(model_dir, config.model_dir))
+  if model_dir:
     config = run_config.RunConfig.replace(config, model_dir=model_dir)
   elif getattr(config, 'model_dir', None) is None:
     model_dir = tempfile.mkdtemp()
@@ -1662,7 +1681,7 @@
 
 
 def _check_hooks_type(hooks):
-  """Returns hooks if all are `tf.train.SessionRunHook`, raises TypeError otherwise."""
+  """Returns hooks if all are `SessionRunHook`, raises TypeError otherwise."""
   hooks = list(hooks or [])
   for h in hooks:
     if not isinstance(h, training.SessionRunHook):
@@ -1684,7 +1703,8 @@
 def _get_replica_device_setter(config):
   """Creates a replica device setter if required as a default `device_fn`.
 
-  `Estimator` uses `tf.train.ReplicaDeviceSetter` as a default device placer. It sets the
+  `Estimator` uses `tf.train.ReplicaDeviceSetter` as a default device placer. It
+  sets the
   distributed related arguments such as number of `ps_replicas` based on given
   `config`.
 
@@ -1856,7 +1876,7 @@
 
 
 def _has_dataset_or_queue_runner(maybe_tensor):
-  """Returns `True` if TF `tf.data.Dataset` or `tf.train.QueueRunner` has been used."""
+  """Returns `True` if `Dataset` or `QueueRunner` has been used."""
   # Check TF dataset first. Here, we use a simple algorithm to check the top
   # level Tensors only, which should be sufficient for most users.
   tensors = [x for x in nest.flatten(maybe_tensor) if isinstance(x, ops.Tensor)]
@@ -1998,23 +2018,19 @@
     ckpt_to_initialize_from: [Required] A string specifying the directory with
       checkpoint file(s) or path to checkpoint from which to warm-start the
       model parameters.
-    vars_to_warm_start: [Optional] One of the following:
-
-      - A regular expression (string) that captures which variables to
-        warm-start (see `tf.get_collection`).  This expression will only consider
-        variables in the `TRAINABLE_VARIABLES` collection.
-      - A list of Variables to warm-start.
-      - A list of strings, each representing a full variable name to warm-start.
-      - `None`, in which case only variables specified in
-        `var_name_to_vocab_info` will be warm-started.
-
-      Defaults to `'.*'`, which warm-starts all variables in the
-      `TRAINABLE_VARIABLES` collection.  Note that this excludes variables such as
-      accumulators and moving statistics from batch norm.
+    vars_to_warm_start: [Optional] One of the following:  - A regular expression
+      (string) that captures which variables to warm-start (see
+      `tf.get_collection`).  This expression will only consider variables in the
+      `TRAINABLE_VARIABLES` collection. - A list of Variables to warm-start. - A
+      list of strings, each representing a full variable name to warm-start. -
+      `None`, in which case only variables specified in `var_name_to_vocab_info`
+      will be warm-started.  Defaults to `'.*'`, which warm-starts all variables
+      in the `TRAINABLE_VARIABLES` collection.  Note that this excludes
+      variables such as accumulators and moving statistics from batch norm.
     var_name_to_vocab_info: [Optional] Dict of variable names (strings) to
-      `tf.estimator.VocabInfo`. The variable names should be "full" variables, not the names
-      of the partitions.  If not explicitly provided, the variable is assumed to
-      have no vocabulary.
+      `tf.estimator.VocabInfo`. The variable names should be "full" variables,
+      not the names of the partitions.  If not explicitly provided, the variable
+      is assumed to have no vocabulary.
     var_name_to_prev_var_name: [Optional] Dict of variable names (strings) to
       name of the previously-trained variable in `ckpt_to_initialize_from`. If
       not explicitly provided, the name of the variable is assumed to be same
@@ -2053,13 +2069,15 @@
 
   Args:
     warm_start_from: Either a string representing the filepath of a checkpoint
-      or `SavedModel` to initialize from, or an instance of `tf.estimator.WarmStartSettings`.
+      or `SavedModel` to initialize from, or an instance of
+      `tf.estimator.WarmStartSettings`.
 
   Returns:
     Either None or an instance of `WarmStartSettings`.
 
   Raises:
-    ValueError: If `warm_start_from` is not `None` but is neither a string nor an
+    ValueError: If `warm_start_from` is not `None` but is neither a string nor
+    an
       instance of `WarmStartSettings`.
   """
   if warm_start_from is None:
