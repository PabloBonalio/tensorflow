# Copyright 2015 The TensorFlow Authors. All Rights Reserved.
#
# Licensed under the Apache License, Version 2.0 (the "License");
# you may not use this file except in compliance with the License.
# You may obtain a copy of the License at
#
#     http://www.apache.org/licenses/LICENSE-2.0
#
# Unless required by applicable law or agreed to in writing, software
# distributed under the License is distributed on an "AS IS" BASIS,
# WITHOUT WARRANTIES OR CONDITIONS OF ANY KIND, either express or implied.
# See the License for the specific language governing permissions and
# limitations under the License.
# ==============================================================================
"""Tests for tensorflow.ops.histogram_ops."""

from __future__ import absolute_import
from __future__ import division
from __future__ import print_function

import numpy as np

from tensorflow.python.framework import dtypes
from tensorflow.python.framework import constant_op
from tensorflow.python.ops import array_ops
from tensorflow.python.ops import histogram_ops
from tensorflow.python.platform import test


class BinValuesFixedWidth(test.TestCase):

  def test_empty_input_gives_all_zero_counts(self):
    # Bins will be:
    #   (-inf, 1), [1, 2), [2, 3), [3, 4), [4, inf)
    value_range = [0.0, 5.0]
    values = []
    expected_bins = []
    with self.test_session():
<<<<<<< HEAD
      bins = histogram_ops.histogram_fixed_width_bins(values, value_range, nbins=5)
=======
      bins = histogram_ops.histogram_fixed_width_bins(
          values, value_range, nbins=5)
>>>>>>> ad07a86d
      self.assertEqual(dtypes.int32, bins.dtype)
      self.assertAllClose(expected_bins, bins.eval())

  def test_1d_values_int32_output(self):
    # Bins will be:
    #   (-inf, 1), [1, 2), [2, 3), [3, 4), [4, inf)
    value_range = [0.0, 5.0]
    values = [-1.0, 0.0, 1.5, 2.0, 5.0, 15]
    expected_bins = [0, 0, 1, 2, 4, 4]
    with self.test_session():
      bins = histogram_ops.histogram_fixed_width_bins(
          values, value_range, nbins=5, dtype=dtypes.int64)
      self.assertEqual(dtypes.int32, bins.dtype)
      self.assertAllClose(expected_bins, bins.eval())

  def test_1d_float64_values_int32_output(self):
    # Bins will be:
    #   (-inf, 1), [1, 2), [2, 3), [3, 4), [4, inf)
    value_range = np.float64([0.0, 5.0])
    values = np.float64([-1.0, 0.0, 1.5, 2.0, 5.0, 15])
    expected_bins = [0, 0, 1, 2, 4, 4]
    with self.test_session():
      bins = histogram_ops.histogram_fixed_width_bins(
          values, value_range, nbins=5)
      self.assertEqual(dtypes.int32, bins.dtype)
      self.assertAllClose(expected_bins, bins.eval())

  def test_2d_values(self):
    # Bins will be:
    #   (-inf, 1), [1, 2), [2, 3), [3, 4), [4, inf)
    value_range = [0.0, 5.0]
    values = constant_op.constant(
<<<<<<< HEAD
      [[-1.0, 0.0, 1.5], [2.0, 5.0, 15]],
      shape=(2, 3))
=======
        [[-1.0, 0.0, 1.5], [2.0, 5.0, 15]], shape=(2, 3))
>>>>>>> ad07a86d
    expected_bins = [[0, 0, 1], [2, 4, 4]]
    with self.test_session():
      bins = histogram_ops.histogram_fixed_width_bins(
          values, value_range, nbins=5)
      self.assertEqual(dtypes.int32, bins.dtype)
      self.assertAllClose(expected_bins, bins.eval())


class HistogramFixedWidthTest(test.TestCase):

  def setUp(self):
    self.rng = np.random.RandomState(0)

  def test_empty_input_gives_all_zero_counts(self):
    # Bins will be:
    #   (-inf, 1), [1, 2), [2, 3), [3, 4), [4, inf)
    value_range = [0.0, 5.0]
    values = []
    expected_bin_counts = [0, 0, 0, 0, 0]
    with self.test_session(use_gpu=True):
      hist = histogram_ops.histogram_fixed_width(values, value_range, nbins=5)
      self.assertEqual(dtypes.int32, hist.dtype)
      self.assertAllClose(expected_bin_counts, hist.eval())

  def test_1d_values_int64_output(self):
    # Bins will be:
    #   (-inf, 1), [1, 2), [2, 3), [3, 4), [4, inf)
    value_range = [0.0, 5.0]
    values = [-1.0, 0.0, 1.5, 2.0, 5.0, 15]
    expected_bin_counts = [2, 1, 1, 0, 2]
    with self.test_session(use_gpu=True):
      hist = histogram_ops.histogram_fixed_width(
          values, value_range, nbins=5, dtype=dtypes.int64)
      self.assertEqual(dtypes.int64, hist.dtype)
      self.assertAllClose(expected_bin_counts, hist.eval())

  def test_1d_float64_values(self):
    # Bins will be:
    #   (-inf, 1), [1, 2), [2, 3), [3, 4), [4, inf)
    value_range = np.float64([0.0, 5.0])
    values = np.float64([-1.0, 0.0, 1.5, 2.0, 5.0, 15])
    expected_bin_counts = [2, 1, 1, 0, 2]
    with self.test_session(use_gpu=True):
      hist = histogram_ops.histogram_fixed_width(values, value_range, nbins=5)
      self.assertEqual(dtypes.int32, hist.dtype)
      self.assertAllClose(expected_bin_counts, hist.eval())

  def test_2d_values(self):
    # Bins will be:
    #   (-inf, 1), [1, 2), [2, 3), [3, 4), [4, inf)
    value_range = [0.0, 5.0]
    values = [[-1.0, 0.0, 1.5], [2.0, 5.0, 15]]
    expected_bin_counts = [2, 1, 1, 0, 2]
    with self.test_session(use_gpu=True):
      hist = histogram_ops.histogram_fixed_width(values, value_range, nbins=5)
      self.assertEqual(dtypes.int32, hist.dtype)
      self.assertAllClose(expected_bin_counts, hist.eval())

  def test_shape_inference(self):
    value_range = [0.0, 5.0]
    values = [[-1.0, 0.0, 1.5], [2.0, 5.0, 15]]
    expected_bin_counts = [2, 1, 1, 0, 2]
    placeholder = array_ops.placeholder(dtypes.int32)
    with self.test_session(use_gpu=True):
      hist = histogram_ops.histogram_fixed_width(values, value_range, nbins=5)
      self.assertAllEqual(hist.shape.as_list(), (5,))
      self.assertEqual(dtypes.int32, hist.dtype)
      self.assertAllClose(expected_bin_counts, hist.eval())

      hist = histogram_ops.histogram_fixed_width(
          values, value_range, nbins=placeholder)
      self.assertEquals(hist.shape.ndims, 1)
      self.assertIs(hist.shape[0].value, None)
      self.assertEqual(dtypes.int32, hist.dtype)
      self.assertAllClose(expected_bin_counts, hist.eval({placeholder: 5}))


if __name__ == '__main__':
  test.main()<|MERGE_RESOLUTION|>--- conflicted
+++ resolved
@@ -36,12 +36,8 @@
     values = []
     expected_bins = []
     with self.test_session():
-<<<<<<< HEAD
-      bins = histogram_ops.histogram_fixed_width_bins(values, value_range, nbins=5)
-=======
       bins = histogram_ops.histogram_fixed_width_bins(
           values, value_range, nbins=5)
->>>>>>> ad07a86d
       self.assertEqual(dtypes.int32, bins.dtype)
       self.assertAllClose(expected_bins, bins.eval())
 
@@ -74,12 +70,7 @@
     #   (-inf, 1), [1, 2), [2, 3), [3, 4), [4, inf)
     value_range = [0.0, 5.0]
     values = constant_op.constant(
-<<<<<<< HEAD
-      [[-1.0, 0.0, 1.5], [2.0, 5.0, 15]],
-      shape=(2, 3))
-=======
         [[-1.0, 0.0, 1.5], [2.0, 5.0, 15]], shape=(2, 3))
->>>>>>> ad07a86d
     expected_bins = [[0, 0, 1], [2, 4, 4]]
     with self.test_session():
       bins = histogram_ops.histogram_fixed_width_bins(
